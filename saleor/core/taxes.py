from dataclasses import dataclass
<<<<<<< HEAD
=======
from decimal import Decimal
from typing import List, Union
>>>>>>> aa74ef6b

from django.contrib.sites.models import Site
from prices import Money, TaxedMoney


class TaxError(Exception):
    """Default tax error."""


def zero_money(currency: str) -> Money:
    """Return a money object set to zero.

    This is a function used as a model's default.
    """
    return Money(0, currency)


def zero_taxed_money(currency: str) -> TaxedMoney:
    zero = zero_money(currency)
    return TaxedMoney(net=zero, gross=zero)


def include_taxes_in_prices() -> bool:
    return Site.objects.get_current().settings.include_taxes_in_prices


def charge_taxes_on_shipping() -> bool:
    return Site.objects.get_current().settings.charge_taxes_on_shipping


@dataclass(frozen=True)
class TaxType:
    """Dataclass for unifying tax type object that comes from tax gateway."""

    code: str
    description: str


@dataclass(frozen=True)
class TaxLineData:
    tax_rate: Decimal
    total_gross_amount: Decimal
    total_net_amount: Decimal


@dataclass(frozen=True)
class TaxData:
    shipping_price_gross_amount: Decimal
    shipping_price_net_amount: Decimal
    shipping_tax_rate: Decimal
    lines: List[TaxLineData]<|MERGE_RESOLUTION|>--- conflicted
+++ resolved
@@ -1,9 +1,6 @@
 from dataclasses import dataclass
-<<<<<<< HEAD
-=======
 from decimal import Decimal
-from typing import List, Union
->>>>>>> aa74ef6b
+from typing import List
 
 from django.contrib.sites.models import Site
 from prices import Money, TaxedMoney
