from collections import defaultdict

from django_prices.templatetags import prices_i18n

from ...core.utils import to_local_currency
from ...core.utils.taxes import display_gross_prices, get_tax_rate_by_name
from ...seo.schema.product import variant_json_ld
from .availability import get_product_availability


def get_variant_picker_data(product, discounts=None, taxes=None, local_currency=None):
<<<<<<< HEAD
    availability = get_availability(product, discounts, taxes, local_currency)
=======
    availability = get_product_availability(product, discounts, taxes, local_currency)
>>>>>>> e81494c9
    variants = product.variants.all()
    data = {"variantAttributes": [], "variants": []}

    variant_attributes = product.product_type.variant_attributes.all()

    # Collect only available variants
    filter_available_variants = defaultdict(list)

    for variant in variants:
        price = variant.get_price(discounts, taxes)
        price_undiscounted = variant.get_price(taxes=taxes)
        if local_currency:
            price_local_currency = to_local_currency(price, local_currency)
        else:
            price_local_currency = None
        in_stock = variant.is_in_stock()
        schema_data = variant_json_ld(price, variant, in_stock)
        variant_data = {
            "id": variant.id,
            "availability": in_stock,
            "price": price_as_dict(price),
            "priceUndiscounted": price_as_dict(price_undiscounted),
            "attributes": variant.attributes,
            "priceLocalCurrency": price_as_dict(price_local_currency),
            "schemaData": schema_data,
        }
        data["variants"].append(variant_data)

        for variant_key, variant_value in variant.attributes.items():
            filter_available_variants[int(variant_key)].append(int(variant_value))

    for attribute in variant_attributes:
        available_variants = filter_available_variants.get(attribute.pk, None)

        if available_variants:
            data["variantAttributes"].append(
                {
                    "pk": attribute.pk,
                    "name": attribute.translated.name,
                    "slug": attribute.translated.slug,
                    "values": [
                        {
                            "pk": value.pk,
                            "name": value.translated.name,
                            "slug": value.translated.slug,
                        }
                        for value in attribute.values.filter(
                            pk__in=available_variants
                        ).prefetch_related("translations")
                    ],
                }
            )

    data["availability"] = {
        "discount": price_as_dict(availability.discount),
        "taxRate": get_tax_rate_by_name(product.tax_rate, taxes),
        "priceRange": price_range_as_dict(availability.price_range),
        "priceRangeUndiscounted": price_range_as_dict(
            availability.price_range_undiscounted
        ),
        "priceRangeLocalCurrency": price_range_as_dict(
            availability.price_range_local_currency
        ),
    }
    data["priceDisplay"] = {
        "displayGross": display_gross_prices(),
        "handleTaxes": bool(taxes),
    }
    return data


def price_as_dict(price):
    if price is None:
        return None
    return {
        "currency": price.currency,
        "gross": price.gross.amount,
        "grossLocalized": prices_i18n.amount(price.gross),
        "net": price.net.amount,
        "netLocalized": prices_i18n.amount(price.net),
    }


def price_range_as_dict(price_range):
    if not price_range:
        return None
    return {
<<<<<<< HEAD
        "maxPrice": price_as_dict(price_range.start),
        "minPrice": price_as_dict(price_range.stop),
=======
        "minPrice": price_as_dict(price_range.start),
        "maxPrice": price_as_dict(price_range.stop),
>>>>>>> e81494c9
    }<|MERGE_RESOLUTION|>--- conflicted
+++ resolved
@@ -9,11 +9,7 @@
 
 
 def get_variant_picker_data(product, discounts=None, taxes=None, local_currency=None):
-<<<<<<< HEAD
-    availability = get_availability(product, discounts, taxes, local_currency)
-=======
     availability = get_product_availability(product, discounts, taxes, local_currency)
->>>>>>> e81494c9
     variants = product.variants.all()
     data = {"variantAttributes": [], "variants": []}
 
@@ -101,11 +97,6 @@
     if not price_range:
         return None
     return {
-<<<<<<< HEAD
-        "maxPrice": price_as_dict(price_range.start),
-        "minPrice": price_as_dict(price_range.stop),
-=======
         "minPrice": price_as_dict(price_range.start),
         "maxPrice": price_as_dict(price_range.stop),
->>>>>>> e81494c9
     }