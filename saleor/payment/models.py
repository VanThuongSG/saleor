--- conflicted
+++ resolved
@@ -50,11 +50,7 @@
     currency = models.CharField(max_length=10)  # FIXME: add ISO4217 validator
 
     checkout = models.ForeignKey(
-<<<<<<< HEAD
-        Cart, null=True, related_name="payments", on_delete=models.SET_NULL
-=======
         Checkout, null=True, related_name="payments", on_delete=models.SET_NULL
->>>>>>> e81494c9
     )
     order = models.ForeignKey(
         Order, null=True, related_name="payments", on_delete=models.PROTECT
