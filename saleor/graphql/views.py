--- conflicted
+++ resolved
@@ -78,7 +78,6 @@
     def dispatch(self, request, *args, **kwargs):
         # Handle options method the GraphQlView restricts it.
         if request.method == "GET":
-<<<<<<< HEAD
             # DEMO: render example query in Playground
             ctx = {}
             product = Product.objects.order_by("?").first()
@@ -91,16 +90,6 @@
             response = self.options(request, *args, **kwargs)
         elif request.method == "POST":
             response = self.handle_query(request, *args, **kwargs)
-=======
-            if settings.DEBUG:
-                return render_to_response("graphql/playground.html")
-            return HttpResponseNotAllowed(["OPTIONS", "POST"])
-
-        if request.method == "OPTIONS":
-            response = self.options(request, *args, **kwargs)
-        elif request.method == "POST":
-            response = self.handle_query(request)
->>>>>>> e81494c9
         else:
             return HttpResponseNotAllowed(["GET", "OPTIONS", "POST"])
         # Add access control headers
@@ -129,15 +118,7 @@
         return JsonResponse(data=result, status=status_code, safe=False)
 
     def get_response(self, request: HttpRequest, data: dict):
-<<<<<<< HEAD
-        query, variables, operation_name = self.get_graphql_params(request, data)
-
-        execution_result = self.execute_graphql_request(
-            request, query, variables, operation_name
-        )
-=======
         execution_result = self.execute_graphql_request(request, data)
->>>>>>> e81494c9
         status_code = 200
         if execution_result:
             response = {}
@@ -157,15 +138,6 @@
     def get_root_value(self):
         return self.root_value
 
-<<<<<<< HEAD
-    def execute_graphql_request(
-        self, request: HttpRequest, query: str, variables: dict, operation_name: str
-    ):
-        if not query:
-            return ExecutionResult(
-                errors=[ValueError("Must provide a query string.")], invalid=True
-            )
-=======
     def parse_query(self, query: str) -> (GraphQLDocument, ExecutionResult):
         """Attempt to parse a query (mandatory) to a gql document object.
 
@@ -182,7 +154,6 @@
             )
 
         # Attempt to parse the query, if it fails, return the error
->>>>>>> e81494c9
         try:
             return self.backend.document_from_string(self.schema, query), None
         except (ValueError, GraphQLSyntaxError) as e:
