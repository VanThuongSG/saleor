import graphene
from django.core.exceptions import ValidationError
<<<<<<< HEAD
from prices import Money
=======
from graphql_relay import to_global_id
>>>>>>> d78793f3

from ....account.models import User
from ....checkout.capture_payment import capture_payments
from ....core.exceptions import InsufficientStock
from ....core.permissions import OrderPermissions
from ....core.taxes import TaxError, zero_taxed_money
from ....core.tracing import traced_atomic_transaction
from ....order import OrderLineData, OrderStatus, events, models
from ....order.actions import (
    cancel_order,
    clean_mark_order_as_paid,
    make_refund,
    mark_order_as_paid,
    order_captured,
    order_confirmed,
    order_shipping_updated,
    order_voided,
)
from ....order.error_codes import OrderErrorCode
from ....order.utils import (
    add_variant_to_order,
    change_order_line_quantity,
    delete_order_line,
    get_valid_shipping_methods_for_order,
    recalculate_order,
    update_order_prices,
)
from ....payment import PaymentError, TransactionKind, gateway
from ....shipping import models as shipping_models
from ...account.types import AddressInput
from ...core.descriptions import ADDED_IN_31, DEPRECATED_IN_3X_INPUT
from ...core.mutations import BaseMutation, ModelMutation
from ...core.scalars import PositiveDecimal
from ...core.types.common import OrderError
from ...core.utils import validate_required_string_field
from ...order.mutations.draft_orders import (
    DraftOrderCreate,
    OrderLineCreateInput,
    OrderLineInput,
)
from ...product.types import ProductVariant
from ...shipping.types import ShippingMethod
from ..types import Order, OrderEvent, OrderLine
from ..utils import (
    validate_product_is_published_in_channel,
    validate_variant_channel_listings,
)

ORDER_EDITABLE_STATUS = (OrderStatus.DRAFT, OrderStatus.UNCONFIRMED)


def clean_order_update_shipping(order, method):
    if not order.shipping_address:
        raise ValidationError(
            {
                "order": ValidationError(
                    "Cannot choose a shipping method for an order without "
                    "the shipping address.",
                    code=OrderErrorCode.ORDER_NO_SHIPPING_ADDRESS,
                )
            }
        )

    valid_methods = get_valid_shipping_methods_for_order(order)
    if valid_methods is None or method.pk not in valid_methods.values_list(
        "id", flat=True
    ):
        raise ValidationError(
            {
                "shipping_method": ValidationError(
                    "Shipping method cannot be used with this order.",
                    code=OrderErrorCode.SHIPPING_METHOD_NOT_APPLICABLE,
                )
            }
        )


def clean_order_cancel(order):
    if order and not order.can_cancel():
        raise ValidationError(
            {
                "order": ValidationError(
                    "This order can't be canceled.",
                    code=OrderErrorCode.CANNOT_CANCEL_ORDER,
                )
            }
        )


def clean_payment(payment):
    if not payment:
        raise ValidationError(
            {
                "payment": ValidationError(
                    "There's no payment associated with the order.",
                    code=OrderErrorCode.PAYMENT_MISSING,
                )
            }
        )


def clean_order_capture(payment):
    clean_payment(payment)
    if not payment.is_active:
        raise ValidationError(
            {
                "payment": ValidationError(
                    "Only pre-authorized payments can be captured",
                    code=OrderErrorCode.CAPTURE_INACTIVE_PAYMENT,
                )
            }
        )


def clean_void_payment(payment):
    """Check for payment errors."""
    clean_payment(payment)
    if not payment.is_active:
        raise ValidationError(
            {
                "payment": ValidationError(
                    "Only pre-authorized payments can be voided",
                    code=OrderErrorCode.VOID_INACTIVE_PAYMENT,
                )
            }
        )


def clean_refund_payment(payment):
    clean_payment(payment)
    if not payment.can_refund():
        raise ValidationError(
            {
                "payment": ValidationError(
                    "Payment cannot be refunded.",
                    code=OrderErrorCode.CANNOT_REFUND,
                )
            }
        )


def try_payment_action_factory(payment_failed_event_func):
    def try_payment_action(order, user, app, payment, func, *args, **kwargs):
        try:
            result = func(*args, **kwargs)
            # provided order might alter it's total_paid.
            order.refresh_from_db()
            return result
        except (PaymentError, ValueError) as e:
            message = str(e)
            payment_failed_event_func(
                order=order, user=user, app=app, message=message, payment=payment
            )
            raise ValidationError(
                {"payment": ValidationError(message, code=OrderErrorCode.PAYMENT_ERROR)}
            )

    return try_payment_action


try_payment_capture_action = try_payment_action_factory(
    events.payment_capture_failed_event
)

try_payment_void_action = try_payment_action_factory(events.payment_void_failed_event)


class OrderUpdateInput(graphene.InputObjectType):
    billing_address = AddressInput(description="Billing address of the customer.")
    user_email = graphene.String(description="Email address of the customer.")
    shipping_address = AddressInput(description="Shipping address of the customer.")


class OrderUpdate(DraftOrderCreate):
    class Arguments:
        id = graphene.ID(required=True, description="ID of an order to update.")
        input = OrderUpdateInput(
            required=True, description="Fields required to update an order."
        )

    class Meta:
        description = "Updates an order."
        model = models.Order
        permissions = (OrderPermissions.MANAGE_ORDERS,)
        error_type_class = OrderError
        error_type_field = "order_errors"

    @classmethod
    def clean_input(cls, info, instance, data):
        draft_order_cleaned_input = super().clean_input(info, instance, data)

        # We must to filter out field added by DraftOrderUpdate
        editable_fields = ["billing_address", "shipping_address", "user_email"]
        cleaned_input = {}
        for key in draft_order_cleaned_input:
            if key in editable_fields:
                cleaned_input[key] = draft_order_cleaned_input[key]
        return cleaned_input

    @classmethod
    def get_instance(cls, info, **data):
        instance = super().get_instance(info, **data)
        if instance.status == OrderStatus.DRAFT:
            raise ValidationError(
                {
                    "id": ValidationError(
                        "Provided order id belongs to draft order. "
                        "Use `draftOrderUpdate` mutation instead.",
                        code=OrderErrorCode.INVALID,
                    )
                }
            )
        return instance

    @classmethod
    @traced_atomic_transaction()
    def save(cls, info, instance, cleaned_input):
        cls._save_addresses(info, instance, cleaned_input)
        if instance.user_email:
            user = User.objects.filter(email=instance.user_email).first()
            instance.user = user
        instance.save()
        update_order_prices(
            instance,
            info.context.plugins,
            info.context.site.settings.include_taxes_in_prices,
        )
        info.context.plugins.order_updated(instance)


class OrderUpdateShippingInput(graphene.InputObjectType):
    shipping_method = graphene.ID(
        description="ID of the selected shipping method,"
        " pass null to remove currently assigned shipping method.",
        name="shippingMethod",
    )


class EditableOrderValidationMixin:
    class Meta:
        abstract = True

    @classmethod
    def validate_order(cls, order):
        if order.status not in ORDER_EDITABLE_STATUS:
            raise ValidationError(
                {
                    "id": ValidationError(
                        "Only draft and unconfirmed orders can be edited.",
                        code=OrderErrorCode.NOT_EDITABLE,
                    )
                }
            )


class OrderUpdateShipping(EditableOrderValidationMixin, BaseMutation):
    order = graphene.Field(Order, description="Order with updated shipping method.")

    class Arguments:
        id = graphene.ID(
            required=True,
            name="order",
            description="ID of the order to update a shipping method.",
        )
        input = OrderUpdateShippingInput(
            description="Fields required to change shipping method of the order.",
            required=True,
        )

    class Meta:
        description = (
            "Updates a shipping method of the order."
            " Requires shipping method ID to update, when null is passed "
            "then currently assigned shipping method is removed."
        )
        permissions = (OrderPermissions.MANAGE_ORDERS,)
        error_type_class = OrderError
        error_type_field = "order_errors"

    @classmethod
    def perform_mutation(cls, _root, info, **data):
        order = cls.get_node_or_error(
            info,
            data.get("id"),
            only_type=Order,
            qs=models.Order.objects.prefetch_related("lines"),
        )
        cls.validate_order(order)

        data = data.get("input")

        if "shipping_method" not in data:
            raise ValidationError(
                {
                    "shipping_method": ValidationError(
                        "Shipping method must be provided to perform mutation.",
                        code=OrderErrorCode.SHIPPING_METHOD_REQUIRED,
                    )
                }
            )

        if not data.get("shipping_method"):
            if not order.is_draft() and order.is_shipping_required():
                raise ValidationError(
                    {
                        "shipping_method": ValidationError(
                            "Shipping method is required for this order.",
                            code=OrderErrorCode.SHIPPING_METHOD_REQUIRED,
                        )
                    }
                )

            # Shipping method is detached only when null is passed in input.
            if data["shipping_method"] == "":
                raise ValidationError(
                    {
                        "shipping_method": ValidationError(
                            "Shipping method cannot be empty.",
                            code=OrderErrorCode.SHIPPING_METHOD_REQUIRED,
                        )
                    }
                )

            order.shipping_method = None
            order.shipping_price = zero_taxed_money(order.currency)
            order.shipping_method_name = None
            order.save(
                update_fields=[
                    "currency",
                    "shipping_method",
                    "shipping_price_net_amount",
                    "shipping_price_gross_amount",
                    "shipping_method_name",
                ]
            )
            recalculate_order(order)
            return OrderUpdateShipping(order=order)

        method = cls.get_node_or_error(
            info,
            data["shipping_method"],
            field="shipping_method",
            only_type=ShippingMethod,
            qs=shipping_models.ShippingMethod.objects.prefetch_related(
                "postal_code_rules"
            ),
        )

        clean_order_update_shipping(order, method)

        order.shipping_method = method
        shipping_price = info.context.plugins.calculate_order_shipping(order)
        order.shipping_price = shipping_price
        order.shipping_tax_rate = info.context.plugins.get_order_shipping_tax_rate(
            order, shipping_price
        )
        order.shipping_method_name = method.name
        order.save(
            update_fields=[
                "currency",
                "shipping_method",
                "shipping_method_name",
                "shipping_price_net_amount",
                "shipping_price_gross_amount",
                "shipping_tax_rate",
            ]
        )
        update_order_prices(
            order,
            info.context.plugins,
            info.context.site.settings.include_taxes_in_prices,
        )
        # Post-process the results
        order_shipping_updated(order, info.context.plugins)
        return OrderUpdateShipping(order=order)


class OrderAddNoteInput(graphene.InputObjectType):
    message = graphene.String(
        description="Note message.", name="message", required=True
    )


class OrderAddNote(BaseMutation):
    order = graphene.Field(Order, description="Order with the note added.")
    event = graphene.Field(OrderEvent, description="Order note created.")

    class Arguments:
        id = graphene.ID(
            required=True,
            description="ID of the order to add a note for.",
            name="order",
        )
        input = OrderAddNoteInput(
            required=True, description="Fields required to create a note for the order."
        )

    class Meta:
        description = "Adds note to the order."
        permissions = (OrderPermissions.MANAGE_ORDERS,)
        error_type_class = OrderError
        error_type_field = "order_errors"

    @classmethod
    def clean_input(cls, _info, _instance, data):
        try:
            cleaned_input = validate_required_string_field(data["input"], "message")
        except ValidationError:
            raise ValidationError(
                {
                    "message": ValidationError(
                        "Message can't be empty.",
                        code=OrderErrorCode.REQUIRED,
                    )
                }
            )
        return cleaned_input

    @classmethod
    def perform_mutation(cls, _root, info, **data):
        order = cls.get_node_or_error(info, data.get("id"), only_type=Order)
        cleaned_input = cls.clean_input(info, order, data)
        event = events.order_note_added_event(
            order=order,
            user=info.context.user,
            app=info.context.app,
            message=cleaned_input["message"],
        )
        return OrderAddNote(order=order, event=event)


class OrderCancel(BaseMutation):
    order = graphene.Field(Order, description="Canceled order.")

    class Arguments:
        id = graphene.ID(required=True, description="ID of the order to cancel.")

    class Meta:
        description = "Cancel an order."
        permissions = (OrderPermissions.MANAGE_ORDERS,)
        error_type_class = OrderError
        error_type_field = "order_errors"

    @classmethod
    def perform_mutation(cls, _root, info, **data):
        order = cls.get_node_or_error(info, data.get("id"), only_type=Order)
        clean_order_cancel(order)
        cancel_order(
            order=order,
            user=info.context.user,
            app=info.context.app,
            manager=info.context.plugins,
        )
        return OrderCancel(order=order)


class OrderMarkAsPaid(BaseMutation):
    order = graphene.Field(Order, description="Order marked as paid.")

    class Arguments:
        id = graphene.ID(required=True, description="ID of the order to mark paid.")
        transaction_reference = graphene.String(
            required=False, description="The external transaction reference."
        )

    class Meta:
        description = "Mark order as manually paid."
        permissions = (OrderPermissions.MANAGE_ORDERS,)
        error_type_class = OrderError
        error_type_field = "order_errors"

    @classmethod
    def clean_billing_address(cls, instance):
        if not instance.billing_address:
            raise ValidationError(
                "Order billing address is required to mark order as paid.",
                code=OrderErrorCode.BILLING_ADDRESS_NOT_SET,
            )

    @classmethod
    def perform_mutation(cls, _root, info, **data):
        order = cls.get_node_or_error(info, data.get("id"), only_type=Order)
        transaction_reference = data.get("transaction_reference")
        cls.clean_billing_address(order)
        user = info.context.user
        app = info.context.app
        try_payment_capture_action(
            order, user, app, None, clean_mark_order_as_paid, order
        )

        mark_order_as_paid(
            order, user, app, info.context.plugins, transaction_reference
        )
        return OrderMarkAsPaid(order=order)


class OrderCapture(BaseMutation):
    order = graphene.Field(Order, description="Captured order.")

    class Arguments:
        id = graphene.ID(required=True, description="ID of the order to capture.")
        amount = PositiveDecimal(
            required=True, description="Amount of money to capture."
        )

    class Meta:
        description = "Capture an order."
        permissions = (OrderPermissions.MANAGE_ORDERS,)
        error_type_class = OrderError
        error_type_field = "order_errors"

    @classmethod
    def perform_mutation(cls, _root, info, amount, **data):
        if amount <= 0:
            raise ValidationError(
                {
                    "amount": ValidationError(
                        "Amount should be a positive number.",
                        code=OrderErrorCode.ZERO_QUANTITY,
                    )
                }
            )

        order = cls.get_node_or_error(info, data.get("id"), only_type=Order)
        payment = order.get_last_payment()
        clean_order_capture(payment)

        transaction = try_payment_capture_action(
            order,
            info.context.user,
            info.context.app,
            payment,
            gateway.capture,
            payment,
            info.context.plugins,
            amount=amount,
            channel_slug=order.channel.slug,
        )
        # Confirm that we changed the status to capture. Some payment can receive
        # asynchronous webhook with update status
        if transaction.kind == TransactionKind.CAPTURE:
            order_captured(
                order,
                info.context.user,
                info.context.app,
                [{"amount": amount, "payment": payment}],
                info.context.plugins,
            )
        return OrderCapture(order=order)


class OrderVoid(BaseMutation):
    order = graphene.Field(Order, description="A voided order.")

    class Arguments:
        id = graphene.ID(required=True, description="ID of the order to void.")

    class Meta:
        description = "Void an order."
        permissions = (OrderPermissions.MANAGE_ORDERS,)
        error_type_class = OrderError
        error_type_field = "order_errors"

    @classmethod
    def perform_mutation(cls, _root, info, **data):
        order = cls.get_node_or_error(info, data.get("id"), only_type=Order)
        payment = order.get_last_payment()
        clean_void_payment(payment)

        transaction = try_payment_void_action(
            order,
            info.context.user,
            info.context.app,
            payment,
            gateway.void,
            payment,
            info.context.plugins,
            channel_slug=order.channel.slug,
        )
        # Confirm that we changed the status to void. Some payment can receive
        # asynchronous webhook with update status
        if transaction.kind == TransactionKind.VOID:
            order_voided(
                order,
                info.context.user,
                info.context.app,
                payment,
                info.context.plugins,
            )
        return OrderVoid(order=order)


class OrderPaymentToRefundInput(graphene.InputObjectType):
    payment_id = graphene.ID(required=True, description="The graphene ID of a payment.")
    amount = PositiveDecimal(required=True, description="Amount of the refund.")


class OrderRefund(BaseMutation):
    order = graphene.Field(Order, description="A refunded order.")

    class Arguments:
        id = graphene.ID(required=True, description="ID of the order to refund.")
        amount = PositiveDecimal(
            required=False,
            description=(
                f"Amount of money to refund. "
                f"{DEPRECATED_IN_3X_INPUT} Use payments_to_refund instead."
            ),
        )
        payments_to_refund = graphene.List(
            OrderPaymentToRefundInput,
            required=False,
            description=f"{ADDED_IN_31} Payments that need to be refunded.",
        )

    class Meta:
        description = "Refund an order."
        permissions = (OrderPermissions.MANAGE_ORDERS,)
        error_type_class = OrderError
        error_type_field = "order_errors"

    @classmethod
    def _run_checks(cls, amount, payments_to_refund):
        if (not amount and not payments_to_refund) or (amount and payments_to_refund):
            raise ValidationError(
                {
                    "amount": ValidationError(
                        "Either amount or payments_to_refund should be specified.",
                        code=OrderErrorCode.TOO_MANY_OR_NONE_FIELDS_SPECIFIED,
                    ),
                    "payments_to_refund": ValidationError(
                        "Either amount or payments_to_refund should be specified.",
                        code=OrderErrorCode.TOO_MANY_OR_NONE_FIELDS_SPECIFIED,
                    ),
                }
            )
        if amount and amount <= 0:
            raise ValidationError(
                {
                    "amount": ValidationError(
                        "Amount should be a positive number.",
                        code=OrderErrorCode.ZERO_QUANTITY,
                    )
                }
            )

    @classmethod
    def _check_amount_to_refund(cls, payments, amount=None):
        if amount:
            total_captured_amount = sum(
                [item["payment"].captured_amount for item in payments]
            )
            if amount > total_captured_amount:
                raise ValidationError(
                    {
                        "amount": ValidationError(
                            "The total amount to refund cannot be bigger "
                            "than the total captured amount.",
                            code=OrderErrorCode.AMOUNT_TO_REFUND_TOO_BIG,
                        )
                    }
                )

        else:
            improper_payments_ids = []
            for item in payments:
                if item["payment"].captured_amount < item["amount"]:
                    improper_payments_ids.append(
                        to_global_id("Payment", item["payment"].id)
                    )

            if improper_payments_ids:
                raise ValidationError(
                    {
                        "amount": ValidationError(
                            "The amount to refund cannot be bigger "
                            "than the captured amount.",
                            code=OrderErrorCode.AMOUNT_TO_REFUND_TOO_BIG,
                            params={"payments": improper_payments_ids},
                        )
                    }
                )

    @classmethod
    def _prepare_payments(cls, info, order, amount, payments_to_refund):
        if payments_to_refund:
            payments = [
                {
                    "payment": cls.get_node_or_error(info, item["payment_id"]),
                    "amount": item["amount"],
                }
                for item in payments_to_refund
            ]

            cls._check_amount_to_refund(payments)

        else:
            active_payments = order.payments.filter(is_active=True)
            payments = [
                {"payment": payment, "amount": payment.captured_amount}
                for payment in active_payments
            ]
            cls._check_amount_to_refund(payments, amount)

        return payments

    @classmethod
    def perform_mutation(
        cls, _root, info, amount=None, payments_to_refund=None, **data
    ):
        cls._run_checks(amount, payments_to_refund)

        order = cls.get_node_or_error(info, data.get("id"), only_type=Order)
        payments = cls._prepare_payments(info, order, amount, payments_to_refund)

        if payments:
            for item in payments:
                payment = item["payment"]
                clean_refund_payment(payment)
        else:
            # The check still has to be performed.
            clean_refund_payment(None)

        make_refund(order, payments, info)

        return OrderRefund(order=order)


class OrderConfirm(ModelMutation):
    order = graphene.Field(Order, description="Order which has been confirmed.")

    class Arguments:
        id = graphene.ID(description="ID of an order to confirm.", required=True)

    class Meta:
        description = "Confirms an unconfirmed order by changing status to unfulfilled."
        model = models.Order
        permissions = (OrderPermissions.MANAGE_ORDERS,)
        error_type_class = OrderError
        error_type_field = "order_errors"

    @classmethod
    def get_instance(cls, info, **data):
        instance = super().get_instance(info, **data)
        if not instance.is_unconfirmed():
            raise ValidationError(
                {
                    "id": ValidationError(
                        "Provided order id belongs to an order with status "
                        "different than unconfirmed.",
                        code=OrderErrorCode.INVALID,
                    )
                }
            )
        if not instance.lines.exists():
            raise ValidationError(
                {
                    "id": ValidationError(
                        "Provided order id belongs to an order without products.",
                        code=OrderErrorCode.INVALID,
                    )
                }
            )
        return instance

    @classmethod
    def process_payment(cls, order, payment, info, manager, to_pay):
        if payment and payment.is_authorized and payment.can_capture():
            amount = min(to_pay, Money(payment.get_charge_amount(), payment.currency))
            gateway.capture(
                payment,
                info.context.plugins,
                channel_slug=order.channel.slug,
                amount=amount,
            )
            order_captured(
                order,
                info.context.user,
                info.context.app,
                payment.total,
                payment,
                manager,
            )
            return amount

    @classmethod
    @traced_atomic_transaction()
    def perform_mutation(cls, root, info, **data):
        order = cls.get_instance(info, **data)
        order.status = OrderStatus.UNFULFILLED
        order.save(update_fields=["status"])
        manager = info.context.plugins
        payments_to_notify = capture_payments(order, manager)

        order_captured(
            order,
            info.context.user,
            info.context.app,
            payments_to_notify,
            manager,
        )

        order_confirmed(
            order,
            info.context.user,
            info.context.app,
            manager,
            send_confirmation_email=True,
        )
        return OrderConfirm(order=order)


class OrderLinesCreate(EditableOrderValidationMixin, BaseMutation):
    order = graphene.Field(Order, description="Related order.")
    order_lines = graphene.List(
        graphene.NonNull(OrderLine), description="List of added order lines."
    )

    class Arguments:
        id = graphene.ID(
            required=True, description="ID of the order to add the lines to."
        )
        input = graphene.List(
            OrderLineCreateInput,
            required=True,
            description="Fields required to add order lines.",
        )

    class Meta:
        description = "Create order lines for an order."
        permissions = (OrderPermissions.MANAGE_ORDERS,)
        error_type_class = OrderError
        error_type_field = "order_errors"
        errors_mapping = {"lines": "input", "channel": "input"}

    @classmethod
    def validate_lines(cls, info, data):
        lines_to_add = []
        invalid_ids = []
        for input_line in data.get("input"):
            variant_id = input_line["variant_id"]
            variant = cls.get_node_or_error(
                info, variant_id, "variant_id", only_type=ProductVariant
            )
            quantity = input_line["quantity"]
            if quantity > 0:
                lines_to_add.append((quantity, variant))
            else:
                invalid_ids.append(variant_id)
        if invalid_ids:
            raise ValidationError(
                {
                    "quantity": ValidationError(
                        "Variants quantity must be greater than 0.",
                        code=OrderErrorCode.ZERO_QUANTITY,
                        params={"variants": invalid_ids},
                    ),
                }
            )
        return lines_to_add

    @classmethod
    def validate_variants(cls, order, variants):
        try:
            channel = order.channel
            validate_product_is_published_in_channel(variants, channel)
            validate_variant_channel_listings(variants, channel)
        except ValidationError as error:
            cls.remap_error_fields(error, cls._meta.errors_mapping)
            raise ValidationError(error)

    @staticmethod
    def add_lines_to_order(order, lines_to_add, user, app, manager):
        try:
            return [
                add_variant_to_order(
                    order,
                    variant,
                    quantity,
                    user,
                    app,
                    manager,
                    allocate_stock=order.is_unconfirmed(),
                )
                for quantity, variant in lines_to_add
            ]
        except TaxError as tax_error:
            raise ValidationError(
                "Unable to calculate taxes - %s" % str(tax_error),
                code=OrderErrorCode.TAX_ERROR.value,
            )

    @classmethod
    def perform_mutation(cls, _root, info, **data):
        order = cls.get_node_or_error(info, data.get("id"), only_type=Order)
        cls.validate_order(order)
        lines_to_add = cls.validate_lines(info, data)
        variants = [line[1] for line in lines_to_add]
        cls.validate_variants(order, variants)

        lines = cls.add_lines_to_order(
            order,
            lines_to_add,
            info.context.user,
            info.context.app,
            info.context.plugins,
        )

        # Create the products added event
        events.order_added_products_event(
            order=order,
            user=info.context.user,
            app=info.context.app,
            order_lines=lines_to_add,
        )

        recalculate_order(order)
        return OrderLinesCreate(order=order, order_lines=lines)


class OrderLineDelete(EditableOrderValidationMixin, BaseMutation):
    order = graphene.Field(Order, description="A related order.")
    order_line = graphene.Field(
        OrderLine, description="An order line that was deleted."
    )

    class Arguments:
        id = graphene.ID(description="ID of the order line to delete.", required=True)

    class Meta:
        description = "Deletes an order line from an order."
        permissions = (OrderPermissions.MANAGE_ORDERS,)
        error_type_class = OrderError
        error_type_field = "order_errors"

    @classmethod
    def perform_mutation(cls, _root, info, id):
        manager = info.context.plugins
        line = cls.get_node_or_error(
            info,
            id,
            only_type=OrderLine,
        )
        order = line.order
        cls.validate_order(line.order)

        db_id = line.id
        warehouse_pk = (
            line.allocations.first().stock.warehouse.pk
            if order.is_unconfirmed()
            else None
        )
        line_info = OrderLineData(
            line=line,
            quantity=line.quantity,
            variant=line.variant,
            warehouse_pk=warehouse_pk,
        )
        delete_order_line(line_info, manager)
        line.id = db_id

        if not order.is_shipping_required():
            order.shipping_method = None
            order.shipping_price = zero_taxed_money(order.currency)
            order.shipping_method_name = None
            order.save(
                update_fields=[
                    "currency",
                    "shipping_method",
                    "shipping_price_net_amount",
                    "shipping_price_gross_amount",
                    "shipping_method_name",
                ]
            )
        # Create the removal event
        events.order_removed_products_event(
            order=order,
            user=info.context.user,
            app=info.context.app,
            order_lines=[(line.quantity, line)],
        )

        recalculate_order(order)
        return OrderLineDelete(order=order, order_line=line)


class OrderLineUpdate(EditableOrderValidationMixin, ModelMutation):
    order = graphene.Field(Order, description="Related order.")

    class Arguments:
        id = graphene.ID(description="ID of the order line to update.", required=True)
        input = OrderLineInput(
            required=True, description="Fields required to update an order line."
        )

    class Meta:
        description = "Updates an order line of an order."
        model = models.OrderLine
        permissions = (OrderPermissions.MANAGE_ORDERS,)
        error_type_class = OrderError
        error_type_field = "order_errors"

    @classmethod
    def clean_input(cls, info, instance, data):
        instance.old_quantity = instance.quantity
        cleaned_input = super().clean_input(info, instance, data)
        cls.validate_order(instance.order)

        quantity = data["quantity"]
        if quantity <= 0:
            raise ValidationError(
                {
                    "quantity": ValidationError(
                        "Ensure this value is greater than 0.",
                        code=OrderErrorCode.ZERO_QUANTITY,
                    )
                }
            )
        return cleaned_input

    @classmethod
    def save(cls, info, instance, cleaned_input):
        manager = info.context.plugins
        warehouse_pk = (
            instance.allocations.first().stock.warehouse.pk
            if instance.order.is_unconfirmed()
            else None
        )
        line_info = OrderLineData(
            line=instance,
            quantity=instance.quantity,
            variant=instance.variant,
            warehouse_pk=warehouse_pk,
        )
        try:
            change_order_line_quantity(
                info.context.user,
                info.context.app,
                line_info,
                instance.old_quantity,
                instance.quantity,
                instance.order.channel.slug,
                manager,
            )
        except InsufficientStock:
            raise ValidationError(
                "Cannot set new quantity because of insufficient stock.",
                code=OrderErrorCode.INSUFFICIENT_STOCK,
            )
        recalculate_order(instance.order)

    @classmethod
    def success_response(cls, instance):
        response = super().success_response(instance)
        response.order = instance.order
        return response<|MERGE_RESOLUTION|>--- conflicted
+++ resolved
@@ -1,10 +1,6 @@
 import graphene
 from django.core.exceptions import ValidationError
-<<<<<<< HEAD
 from prices import Money
-=======
-from graphql_relay import to_global_id
->>>>>>> d78793f3
 
 from ....account.models import User
 from ....checkout.capture_payment import capture_payments
@@ -673,7 +669,7 @@
             for item in payments:
                 if item["payment"].captured_amount < item["amount"]:
                     improper_payments_ids.append(
-                        to_global_id("Payment", item["payment"].id)
+                        graphene.Node.to_global_id("Payment", item["payment"].id)
                     )
 
             if improper_payments_ids:
