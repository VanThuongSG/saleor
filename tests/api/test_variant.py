import pytest

import graphene
<<<<<<< HEAD
import pytest
from django.shortcuts import reverse
from tests.utils import get_graphql_content
from .utils import assert_read_only_mode
=======
from tests.api.utils import get_graphql_content
>>>>>>> 3b0b10f0


def test_fetch_variant(staff_api_client, product, permission_manage_products):
    query = """
    query ProductVariantDetails($id: ID!) {
        productVariant(id: $id) {
            id
            attributes {
                attribute {
                    id
                    name
                    slug
                    values {
                        id
                        name
                        slug
                    }
                }
                value {
                    id
                    name
                    slug
                }
            }
            costPrice {
                currency
                amount
            }
            images {
                edges {
                    node {
                        id
                    }
                }
            }
            name
            priceOverride {
                currency
                amount
            }
            product {
                id
            }
        }
    }
    """

    variant = product.variants.first()
    variant_id = graphene.Node.to_global_id('ProductVariant', variant.pk)
    variables = {'id': variant_id}
    staff_api_client.user.user_permissions.add(permission_manage_products)
    response = staff_api_client.post_graphql(query, variables)
    content = get_graphql_content(response)
    data = content['data']['productVariant']
    assert data['name'] == variant.name


def test_create_variant(
        staff_api_client, product, product_type, permission_manage_products):
    query = """
        mutation createVariant (
            $productId: ID!,
            $sku: String!,
            $priceOverride: Decimal,
            $costPrice: Decimal,
            $quantity: Int!,
            $attributes: [AttributeValueInput]!,
            $weight: WeightScalar,
            $trackInventory: Boolean!) {
                productVariantCreate(
                    input: {
                        product: $productId,
                        sku: $sku,
                        priceOverride: $priceOverride,
                        costPrice: $costPrice,
                        quantity: $quantity,
                        attributes: $attributes,
                        trackInventory: $trackInventory,
                        weight: $weight
                    }) {
                    productVariant {
                        name
                        sku
                        attributes {
                            attribute {
                                slug
                            }
                            value {
                                slug
                            }
                        }
                        quantity
                        priceOverride {
                            currency
                            amount
                            localized
                        }
                        costPrice {
                            currency
                            amount
                            localized
                        }
                        weight {
                            value
                            unit
                        }
                    }
                }
            }

    """
    product_id = graphene.Node.to_global_id('Product', product.pk)
    sku = "1"
    price_override = 1.32
    cost_price = 3.22
    quantity = 10
    weight = 10.22
    variant_slug = product_type.variant_attributes.first().slug
    variant_value = 'test-value'

    variables = {
        'productId': product_id,
        'sku': sku,
        'quantity': quantity,
        'costPrice': cost_price,
        'priceOverride': price_override,
        'weight': weight,
        'attributes': [
            {'slug': variant_slug, 'value': variant_value}],
<<<<<<< HEAD
        'trackInventory': True})
    response = admin_api_client.post(
        reverse('api'), {'query': query, 'variables': variables})
    assert_read_only_mode(response)
=======
        'trackInventory': True}
    response = staff_api_client.post_graphql(
        query, variables, permissions=[permission_manage_products])
    content = get_graphql_content(response)
    data = content['data']['productVariantCreate']['productVariant']
    assert data['name'] == variant_value
    assert data['quantity'] == quantity
    assert data['costPrice']['amount'] == cost_price
    assert data['priceOverride']['amount'] == price_override
    assert data['sku'] == sku
    assert data['attributes'][0]['attribute']['slug'] == variant_slug
    assert data['attributes'][0]['value']['slug'] == variant_value
    assert data['weight']['unit'] == 'kg'
    assert data['weight']['value'] == weight


def test_create_product_variant_not_all_attributes(
        staff_api_client, product, product_type, color_attribute,
        permission_manage_products):
    query = """
            mutation createVariant (
                $productId: ID!,
                $sku: String!,
                $attributes: [AttributeValueInput]!) {
                    productVariantCreate(
                        input: {
                            product: $productId,
                            sku: $sku,
                            attributes: $attributes
                        }) {
                        errors {
                            field
                            message
                        }
                    }
                }

        """
    product_id = graphene.Node.to_global_id('Product', product.pk)
    sku = "1"
    variant_slug = product_type.variant_attributes.first().slug
    variant_value = 'test-value'
    product_type.variant_attributes.add(color_attribute)

    variables = {
        'productId': product_id,
        'sku': sku,
        'attributes': [{'slug': variant_slug, 'value': variant_value}]}
    response = staff_api_client.post_graphql(
        query, variables, permissions=[permission_manage_products])
    content = get_graphql_content(response)
    assert content['data']['productVariantCreate']['errors']
    assert content['data']['productVariantCreate']['errors'][0]['field'] == (
        'attributes:color')
    assert not product.variants.filter(sku=sku).exists()
>>>>>>> 3b0b10f0


def test_update_product_variant(
        staff_api_client, product, permission_manage_products):
    query = """
        mutation updateVariant (
            $id: ID!,
            $sku: String!,
            $costPrice: Decimal,
            $quantity: Int!,
            $trackInventory: Boolean!) {
                productVariantUpdate(
                    id: $id,
                    input: {
                        sku: $sku,
                        costPrice: $costPrice,
                        quantity: $quantity,
                        trackInventory: $trackInventory
                    }) {
                    productVariant {
                        name
                        sku
                        quantity
                        costPrice {
                            currency
                            amount
                            localized
                        }
                    }
                }
            }

    """
    variant = product.variants.first()
    variant_id = graphene.Node.to_global_id('ProductVariant', variant.pk)
    sku = "test sku"
    cost_price = 3.3
    quantity = 123

    variables = {
        'id': variant_id,
        'sku': sku,
        'quantity': quantity,
        'costPrice': cost_price,
        'trackInventory': True}

<<<<<<< HEAD
    response = admin_api_client.post(
        reverse('api'), {'query': query, 'variables': variables})
    assert_read_only_mode(response)
=======
    response = staff_api_client.post_graphql(
        query, variables, permissions=[permission_manage_products])
    variant.refresh_from_db()
    content = get_graphql_content(response)
    data = content['data']['productVariantUpdate']['productVariant']
    assert data['name'] == variant.name
    assert data['quantity'] == quantity
    assert data['costPrice']['amount'] == cost_price
    assert data['sku'] == sku
>>>>>>> 3b0b10f0


def test_update_product_variant_not_all_attributes(
        staff_api_client, product, product_type, color_attribute,
        permission_manage_products):
    query = """
        mutation updateVariant (
            $id: ID!,
            $sku: String!,
            $attributes: [AttributeValueInput]!) {
                productVariantUpdate(
                    id: $id,
                    input: {
                        sku: $sku,
                        attributes: $attributes
                    }) {
                    errors {
                        field
                        message
                    }
                }
            }

    """
    variant = product.variants.first()
    variant_id = graphene.Node.to_global_id('ProductVariant', variant.pk)
    sku = "test sku"
    variant_slug = product_type.variant_attributes.first().slug
    variant_value = 'test-value'
    product_type.variant_attributes.add(color_attribute)

    variables = {
        'id': variant_id,
        'sku': sku,
        'attributes': [{'slug': variant_slug, 'value': variant_value}]}

    response = staff_api_client.post_graphql(
        query, variables, permissions=[permission_manage_products])
    variant.refresh_from_db()
    content = get_graphql_content(response)
    assert content['data']['productVariantUpdate']['errors']
    assert content['data']['productVariantUpdate']['errors'][0]['field'] == (
        'attributes:color')
    assert not product.variants.filter(sku=sku).exists()


def test_delete_variant(staff_api_client, product, permission_manage_products):
    query = """
        mutation variantDelete($id: ID!) {
            productVariantDelete(id: $id) {
                productVariant {
                    sku
                    id
                }
              }
            }
    """
    variant = product.variants.first()
    variant_id = graphene.Node.to_global_id('ProductVariant', variant.pk)
<<<<<<< HEAD
    variables = json.dumps({'id': variant_id})
    response = admin_api_client.post(
        reverse('api'), {'query': query, 'variables': variables})
    assert_read_only_mode(response)
=======
    variables = {'id': variant_id}
    response = staff_api_client.post_graphql(
        query, variables, permissions=[permission_manage_products])
    content = get_graphql_content(response)
    data = content['data']['productVariantDelete']
    assert data['productVariant']['sku'] == variant.sku
    with pytest.raises(variant._meta.model.DoesNotExist):
        variant.refresh_from_db()
>>>>>>> 3b0b10f0
<|MERGE_RESOLUTION|>--- conflicted
+++ resolved
@@ -1,14 +1,7 @@
 import pytest
 
 import graphene
-<<<<<<< HEAD
-import pytest
-from django.shortcuts import reverse
-from tests.utils import get_graphql_content
-from .utils import assert_read_only_mode
-=======
-from tests.api.utils import get_graphql_content
->>>>>>> 3b0b10f0
+from tests.api.utils import assert_read_only_mode, get_graphql_content
 
 
 def test_fetch_variant(staff_api_client, product, permission_manage_products):
@@ -138,26 +131,10 @@
         'weight': weight,
         'attributes': [
             {'slug': variant_slug, 'value': variant_value}],
-<<<<<<< HEAD
-        'trackInventory': True})
-    response = admin_api_client.post(
-        reverse('api'), {'query': query, 'variables': variables})
+        'trackInventory': True}
+    response = staff_api_client.post_graphql(
+        query, variables, permissions=[permission_manage_products])
     assert_read_only_mode(response)
-=======
-        'trackInventory': True}
-    response = staff_api_client.post_graphql(
-        query, variables, permissions=[permission_manage_products])
-    content = get_graphql_content(response)
-    data = content['data']['productVariantCreate']['productVariant']
-    assert data['name'] == variant_value
-    assert data['quantity'] == quantity
-    assert data['costPrice']['amount'] == cost_price
-    assert data['priceOverride']['amount'] == price_override
-    assert data['sku'] == sku
-    assert data['attributes'][0]['attribute']['slug'] == variant_slug
-    assert data['attributes'][0]['value']['slug'] == variant_value
-    assert data['weight']['unit'] == 'kg'
-    assert data['weight']['value'] == weight
 
 
 def test_create_product_variant_not_all_attributes(
@@ -194,12 +171,7 @@
         'attributes': [{'slug': variant_slug, 'value': variant_value}]}
     response = staff_api_client.post_graphql(
         query, variables, permissions=[permission_manage_products])
-    content = get_graphql_content(response)
-    assert content['data']['productVariantCreate']['errors']
-    assert content['data']['productVariantCreate']['errors'][0]['field'] == (
-        'attributes:color')
-    assert not product.variants.filter(sku=sku).exists()
->>>>>>> 3b0b10f0
+    assert_read_only_mode(response)
 
 
 def test_update_product_variant(
@@ -246,21 +218,9 @@
         'costPrice': cost_price,
         'trackInventory': True}
 
-<<<<<<< HEAD
-    response = admin_api_client.post(
-        reverse('api'), {'query': query, 'variables': variables})
+    response = staff_api_client.post_graphql(
+        query, variables, permissions=[permission_manage_products])
     assert_read_only_mode(response)
-=======
-    response = staff_api_client.post_graphql(
-        query, variables, permissions=[permission_manage_products])
-    variant.refresh_from_db()
-    content = get_graphql_content(response)
-    data = content['data']['productVariantUpdate']['productVariant']
-    assert data['name'] == variant.name
-    assert data['quantity'] == quantity
-    assert data['costPrice']['amount'] == cost_price
-    assert data['sku'] == sku
->>>>>>> 3b0b10f0
 
 
 def test_update_product_variant_not_all_attributes(
@@ -320,18 +280,7 @@
     """
     variant = product.variants.first()
     variant_id = graphene.Node.to_global_id('ProductVariant', variant.pk)
-<<<<<<< HEAD
     variables = json.dumps({'id': variant_id})
-    response = admin_api_client.post(
-        reverse('api'), {'query': query, 'variables': variables})
-    assert_read_only_mode(response)
-=======
-    variables = {'id': variant_id}
-    response = staff_api_client.post_graphql(
-        query, variables, permissions=[permission_manage_products])
-    content = get_graphql_content(response)
-    data = content['data']['productVariantDelete']
-    assert data['productVariant']['sku'] == variant.sku
-    with pytest.raises(variant._meta.model.DoesNotExist):
-        variant.refresh_from_db()
->>>>>>> 3b0b10f0
+    response = staff_api_client.post_graphql(
+        query, variables, permissions=[permission_manage_products])
+    assert_read_only_mode(response)