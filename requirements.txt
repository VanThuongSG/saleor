--- conflicted
+++ resolved
@@ -1,28 +1,12 @@
-<<<<<<< HEAD
-adyen==3.1.0
-=======
 adyen==4.0.0
->>>>>>> 9b0469e2
 amqp==5.0.2; python_version >= "3.6"
 aniso8601==7.0.0
 asgiref==3.3.1; python_version >= "3.6"
 babel==2.9.0; (python_version >= "2.7" and python_full_version < "3.0.0") or (python_full_version >= "3.4.0")
 beautifulsoup4==4.7.1
 billiard==3.6.3.0; python_version >= "3.6"
-<<<<<<< HEAD
-boto3==1.16.31
-botocore==1.19.31
-braintree==4.5.0
-cachetools==4.1.1; python_version >= "3.5" and python_version < "4.0" and (python_version >= "3.5" and python_full_version < "3.0.0" or python_version >= "3.5" and python_full_version >= "3.6.0")
-cairocffi==1.2.0; python_version >= "3.6"
-cairosvg==2.5.0; python_version >= "3.6"
-celery==5.0.4; python_version >= "3.6"
-certifi==2020.12.5; python_version >= "2.7" and python_full_version < "3.0.0" or python_full_version >= "3.5.0"
-cffi==1.14.4; python_version >= "3.6" and python_full_version < "3.0.0" or python_version >= "3.6" and python_full_version >= "3.6.0"
-chardet==3.0.4; python_version >= "2.7" and python_full_version < "3.0.0" or python_full_version >= "3.5.0"
-=======
-boto3==1.16.50
-botocore==1.19.50
+boto3==1.16.56
+botocore==1.19.56
 braintree==4.5.0
 cachetools==4.2.0; python_version >= "3.5" and python_version < "4.0" and (python_version >= "3.5" and python_full_version < "3.0.0" or python_version >= "3.5" and python_full_version >= "3.6.0")
 cairocffi==1.2.0; python_version >= "3.6"
@@ -31,7 +15,6 @@
 certifi==2020.12.5; python_version >= "2.7" and python_full_version < "3.0.0" or python_full_version >= "3.5.0"
 cffi==1.14.4; python_version >= "3.6" and python_full_version < "3.0.0" or python_version >= "3.6" and python_full_version >= "3.6.0"
 chardet==4.0.0; python_version >= "2.7" and python_full_version < "3.0.0" or python_full_version >= "3.5.0"
->>>>>>> 9b0469e2
 click-didyoumean==0.0.3; python_version >= "3.6"
 click-plugins==1.1.1; python_version >= "3.6"
 click-repl==0.1.6; python_version >= "3.6"
@@ -43,7 +26,7 @@
 dj-email-url==1.0.1
 django-appconf==1.0.4
 django-cache-url==3.1.2
-django-countries==6.1.3
+django-countries==7.0
 django-filter==2.4.0; python_version >= "3.5"
 django-js-asset==1.2.2; python_version >= "3.5"
 django-measurement==3.2.3
@@ -54,57 +37,34 @@
 django-prices==2.2.0
 django-redis==4.12.1; python_version >= "3.5"
 django-render-block==0.8.1; python_version >= "3.5"
-<<<<<<< HEAD
-django-storages==1.10.1; python_version >= "3.5"
-=======
 django-storages==1.11.1; python_version >= "3.5"
->>>>>>> 9b0469e2
 django-templated-email==2.3.0
 django-versatileimagefield==2.0
 django==3.1.5; python_version >= "3.6"
 draftjs-sanitizer==1.0.0
 enmerkar==0.7.1
 et-xmlfile==1.0.1; python_version >= "3.6"
-<<<<<<< HEAD
-faker==4.18.0; python_version >= "3.5"
+faker==5.6.1; python_version >= "3.6"
 freezegun==0.3.15; (python_version >= "2.7" and python_full_version < "3.0.0") or (python_full_version >= "3.5.0")
-google-api-core==1.23.0; python_version >= "3.6" and python_full_version < "3.0.0" or python_full_version >= "3.6.0" and python_version >= "3.6"
-google-auth==1.23.0; python_version >= "3.6" and python_full_version < "3.0.0" or python_version >= "3.6" and python_full_version >= "3.6.0"
-google-cloud-core==1.4.4; python_version >= "3.5" and python_full_version < "3.0.0" or python_version >= "3.5" and python_full_version >= "3.6.0"
-=======
-faker==5.0.1; python_version >= "3.6"
-freezegun==0.3.15; (python_version >= "2.7" and python_full_version < "3.0.0") or (python_full_version >= "3.5.0")
-google-api-core==1.24.1; python_version >= "3.6" and python_full_version < "3.0.0" or python_full_version >= "3.6.0" and python_version >= "3.6"
+google-api-core==1.25.0; python_version >= "3.6" and python_full_version < "3.0.0" or python_full_version >= "3.6.0" and python_version >= "3.6"
 google-auth==1.24.0; python_version >= "3.6" and python_full_version < "3.0.0" or python_version >= "3.6" and python_full_version >= "3.6.0"
 google-cloud-core==1.5.0; python_version >= "3.5" and python_full_version < "3.0.0" or python_version >= "3.5" and python_full_version >= "3.6.0"
->>>>>>> 9b0469e2
 google-cloud-pubsub==2.2.0; python_version >= "3.6"
 google-cloud-storage==1.35.0; (python_version >= "2.7" and python_full_version < "3.0.0") or (python_full_version >= "3.6.0")
-google-crc32c==1.1.0; python_version >= "3.6" and python_full_version < "3.0.0" or python_version >= "3.6" and python_full_version >= "3.6.0"
+google-crc32c==1.1.1; python_version >= "3.6" and python_full_version < "3.0.0" or python_version >= "3.6" and python_full_version >= "3.6.0"
 google-i18n-address==2.4.0
 google-measurement-protocol==1.1.0
-<<<<<<< HEAD
-google-resumable-media==1.1.0; python_version >= "3.5" and python_full_version < "3.0.0" or python_version >= "3.5" and python_full_version >= "3.6.0"
-googleapis-common-protos==1.52.0; python_version >= "3.6" and python_full_version < "3.0.0" or python_full_version >= "3.4.0" and python_version >= "3.6"
-=======
 google-resumable-media==1.2.0; python_version >= "3.5" and python_full_version < "3.0.0" or python_version >= "3.5" and python_full_version >= "3.6.0"
 googleapis-common-protos==1.52.0; python_version >= "3.6" and python_full_version < "3.0.0" or python_full_version >= "3.6.0" and python_version >= "3.6"
->>>>>>> 9b0469e2
 graphene-django==2.13.0
 graphene-federation==0.1.0
 graphene==2.1.8
 graphql-core==2.3.2
 graphql-relay==2.0.1
 grpc-google-iam-v1==0.12.3; python_version >= "3.6"
-<<<<<<< HEAD
-grpcio==1.34.0; python_version >= "3.6" and python_full_version < "3.0.0" or python_full_version >= "3.4.0" and python_version >= "3.6"
-gunicorn==20.0.4; python_version >= "3.4"
-h11==0.11.0
-=======
-grpcio==1.34.0; python_version >= "3.6" and python_full_version < "3.0.0" or python_full_version >= "3.6.0" and python_version >= "3.6"
+grpcio==1.34.1; python_version >= "3.6" and python_full_version < "3.0.0" or python_full_version >= "3.6.0" and python_version >= "3.6"
 gunicorn==20.0.4; python_version >= "3.4"
 h11==0.12.0; python_version >= "3.6"
->>>>>>> 9b0469e2
 html-to-draftjs==1.0.1
 html2text==2020.1.16; python_version >= "3.5"
 html5lib==1.1; python_version >= "3.6" and python_full_version < "3.0.0" or python_full_version >= "3.5.0" and python_version >= "3.6"
@@ -115,11 +75,7 @@
 jmespath==0.10.0; python_version >= "2.6" and python_full_version < "3.0.0" or python_full_version >= "3.3.0"
 jsonfield==3.1.0; python_version >= "3.6"
 kombu==5.0.2; python_version >= "3.6"
-<<<<<<< HEAD
-libcst==0.3.15; python_version >= "3.6"
-=======
 libcst==0.3.16; python_version >= "3.6"
->>>>>>> 9b0469e2
 lxml==4.6.2; python_version >= "2.7" and python_full_version < "3.0.0" or python_full_version >= "3.5.0"
 markdown==3.3.3; python_version >= "3.6"
 maxminddb-geolite2==2018.703
@@ -128,71 +84,39 @@
 mpmath==1.1.0; python_version >= "3.6"
 mypy-extensions==0.4.3; python_version >= "3.6"
 oauthlib==3.1.0; (python_version >= "2.7" and python_full_version < "3.0.0") or (python_full_version >= "3.4.0")
-openpyxl==3.0.5; python_version >= "3.6"
+openpyxl==3.0.6; python_version >= "3.6"
 opentracing==2.4.0
-<<<<<<< HEAD
-petl==1.6.8; (python_version >= "2.7" and python_full_version < "3.0.0") or (python_full_version >= "3.4.0")
-phonenumberslite==8.12.14
-pillow==8.0.1; python_version >= "3.6"
-prices==1.1.0
-promise==2.3
-prompt-toolkit==3.0.8; python_full_version >= "3.6.1" and python_version >= "3.6"
-proto-plus==1.13.0; python_version >= "3.6"
-protobuf==3.14.0; python_version >= "3.6" and python_full_version < "3.0.0" or python_full_version >= "3.4.0" and python_version >= "3.6"
-psycopg2-binary==2.8.6; (python_version >= "2.7" and python_full_version < "3.0.0") or (python_full_version >= "3.4.0")
-purl==1.5
-pyasn1-modules==0.2.8; python_version >= "3.5" and python_full_version < "3.0.0" or python_version >= "3.5" and python_full_version >= "3.6.0"
-pyasn1==0.4.8; python_version >= "3.5" and python_full_version < "3.0.0" and python_version < "4" and (python_version >= "3.5" and python_full_version < "3.0.0" or python_version >= "3.5" and python_full_version >= "3.6.0") or python_version >= "3.5" and python_full_version >= "3.6.0" and python_version < "4" and (python_version >= "3.5" and python_full_version < "3.0.0" or python_version >= "3.5" and python_full_version >= "3.6.0")
-pybars3==0.9.7
-pycparser==2.20; python_version >= "3.6" and python_full_version < "3.0.0" or python_full_version >= "3.4.0" and python_version >= "3.6"
-pyjwt==1.7.1
-pymeta3==0.5.1
-pyphen==0.10.0; python_version >= "3.6"
-python-dateutil==2.8.1; python_version >= "3.5" and python_full_version < "3.0.0" or python_full_version >= "3.5.0" and python_version >= "3.5"
-=======
 petl==1.7.1; (python_version >= "2.7" and python_full_version < "3.0.0") or (python_full_version >= "3.4.0")
-phonenumberslite==8.12.15
+phonenumberslite==8.12.16
 pillow==8.1.0; python_version >= "3.6"
 prices==1.1.0
 promise==2.3
-prompt-toolkit==3.0.9; python_full_version >= "3.6.1" and python_version >= "3.6"
+prompt-toolkit==3.0.10; python_full_version >= "3.6.1" and python_version >= "3.6"
 proto-plus==1.13.0; python_version >= "3.6"
 protobuf==3.14.0; python_version >= "3.6" and python_full_version < "3.0.0" or python_full_version >= "3.6.0" and python_version >= "3.6"
 psycopg2-binary==2.8.6; (python_version >= "2.7" and python_full_version < "3.0.0") or (python_full_version >= "3.4.0")
 purl==1.5
 pyasn1-modules==0.2.8; python_version >= "3.5" and python_full_version < "3.0.0" or python_version >= "3.5" and python_full_version >= "3.6.0"
 pyasn1==0.4.8; python_version >= "3.5" and python_full_version < "3.0.0" and python_version < "4" and (python_version >= "3.6" and python_full_version < "3.0.0" or python_version >= "3.6" and python_full_version >= "3.6.0") or python_version >= "3.5" and python_full_version >= "3.6.0" and python_version < "4" and (python_version >= "3.6" and python_full_version < "3.0.0" or python_version >= "3.6" and python_full_version >= "3.6.0")
+pybars3==0.9.7
 pycparser==2.20; python_version >= "3.6" and python_full_version < "3.0.0" or python_full_version >= "3.4.0" and python_version >= "3.6"
-pyjwt==2.0.0
+pyjwt==2.0.1; python_version >= "3.6"
+pymeta3==0.5.1
 pyphen==0.10.0; python_version >= "3.6"
 python-dateutil==2.8.1; python_version >= "3.6" and python_full_version < "3.0.0" or python_full_version >= "3.5.0" and python_version >= "3.6"
->>>>>>> 9b0469e2
 python-dotenv==0.15.0
 python-json-logger==2.0.1; python_version >= "3.4"
 python-magic-bin==0.4.14; sys_platform == "win32"
-python-magic==0.4.18; python_version >= "2.7" and python_full_version < "3.0.0" or python_full_version >= "3.5.0"
+python-magic==0.4.20; python_version >= "2.7" and python_full_version < "3.0.0" or python_full_version >= "3.5.0"
 pytimeparse==1.1.8
-<<<<<<< HEAD
-pytz==2020.4; python_version >= "3.6" and python_full_version < "3.0.0" or python_full_version >= "3.4.0" and python_version >= "3.6"
-=======
 pytz==2020.5; python_version >= "3.6" and python_full_version < "3.0.0" or python_full_version >= "3.6.0" and python_version >= "3.6"
->>>>>>> 9b0469e2
 pyyaml==5.3.1; python_version >= "3.6" and python_full_version < "3.0.0" or python_full_version >= "3.5.0" and python_version >= "3.6"
 razorpay==1.2.0
 redis==3.5.3; python_version >= "3.6" and python_full_version < "3.0.0" or python_version >= "3.6" and python_full_version >= "3.5.0"
 requests==2.25.1; (python_version >= "2.7" and python_full_version < "3.0.0") or (python_full_version >= "3.5.0")
-rsa==4.6; python_version >= "3.5" and python_version < "4" and (python_version >= "3.6" and python_full_version < "3.0.0" or python_version >= "3.6" and python_full_version >= "3.6.0")
+rsa==4.7; python_version >= "3.5" and python_version < "4" and (python_version >= "3.6" and python_full_version < "3.0.0" or python_version >= "3.6" and python_full_version >= "3.6.0")
 rx==1.6.1
-s3transfer==0.3.3
-<<<<<<< HEAD
-sentry-sdk==0.19.4
-singledispatch==3.4.0.3
-six==1.15.0; python_version >= "3.6" and python_full_version < "3.0.0" or python_full_version >= "3.4.0" and python_version >= "3.6"
-soupsieve==2.0.1; python_version >= "3.5"
-sqlparse==0.4.1; python_version >= "3.6"
-stripe==2.55.1; (python_version >= "2.7" and python_full_version < "3.0.0") or (python_full_version >= "3.4.0")
-sympy==1.7; python_version >= "3.6"
-=======
+s3transfer==0.3.4
 sentry-sdk==0.19.5
 singledispatch==3.4.0.3
 six==1.15.0; python_version >= "3.6" and python_full_version < "3.0.0" or python_full_version >= "3.6.0" and python_version >= "3.6"
@@ -200,25 +124,17 @@
 sqlparse==0.4.1; python_version >= "3.6"
 stripe==2.55.1; (python_version >= "2.7" and python_full_version < "3.0.0") or (python_full_version >= "3.4.0")
 sympy==1.7.1; python_version >= "3.6"
->>>>>>> 9b0469e2
 text-unidecode==1.3
 threadloop==1.0.2
 thrift==0.13.0
 tinycss2==1.1.0; python_version >= "3.6"
 tornado==6.1; python_version >= "3.5"
-<<<<<<< HEAD
-tqdm==4.54.1; (python_version >= "2.7" and python_full_version < "3.0.0") or (python_full_version >= "3.4.0")
-typing-extensions==3.7.4.3; python_version >= "3.6"
-typing-inspect==0.6.0; python_version >= "3.6"
-unidecode==1.1.1; python_version >= "2.7" and python_full_version < "3.0.0" or python_full_version >= "3.4.0"
-=======
-tqdm==4.55.1; (python_version >= "2.7" and python_full_version < "3.0.0") or (python_full_version >= "3.4.0")
+tqdm==4.56.0; (python_version >= "2.7" and python_full_version < "3.0.0") or (python_full_version >= "3.4.0")
 typing-extensions==3.7.4.3; python_version >= "3.6"
 typing-inspect==0.6.0; python_version >= "3.6"
 unidecode==1.1.2; python_version >= "2.7" and python_full_version < "3.0.0" or python_full_version >= "3.4.0"
->>>>>>> 9b0469e2
 urllib3==1.26.2; python_version >= "2.7" and python_full_version < "3.0.0" and python_version != "3.4" or python_full_version >= "3.5.0" and python_version < "4" and python_version != "3.4"
-uvicorn==0.12.3
+uvicorn==0.13.3
 uvloop==0.14.0; sys_platform != "win32" and sys_platform != "cygwin" and platform_python_implementation != "PyPy"
 vine==5.0.0; python_version >= "3.6"
 watchgod==0.6; python_version >= "3.5"
