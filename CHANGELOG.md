# Changelog

All notable, unreleased changes to this project will be documented in this file. For the released changes, please visit the [Releases](https://github.com/mirumee/saleor/releases) page.

## [Unreleased]

- OpenTracing support - #5188 by @tomaszszymanski129
- Account confirmation email - #5126 by @tomaszszymanski129
- Relocate Checkout and CheckoutLine methods into separate module and update checkout related plugins to use them - #4980 by @krzysztofwolski
- Fix problem with free shipping voucher - #4942 by @IKarbowiak
- Add sub-categories to random data - #4949 by @IKarbowiak
- Deprecate `localized` field in Money type - #4952 by @IKarbowiak
- Fix for shipping api doesn't apply taxes - #4913 by @kswiatek92
- Query object translation with only manage_translation permission - #4914 by @fowczarek
- Add customer note to draft orders api - #4973 by @IKarbowiak
- Allow to delete category and leave products - #4970 by @IKarbowiak
- Remove thumbnail generation from migration - #3494 by @kswiatek92
- Rename 'shipping_date' field in fulfillment model to 'created' - #2433 by @kswiatek92
- Reduce number of queries for 'completeCheckout' mutation - #4989 by @IKarbowiak
- Now force pytest to ignore the environment variable containing the django settings module - #4992 by @NyanKiyoshi
- Extend JWT token payload with user information - #4987 by @salwator
- Optimize the queries for product list in the dashboard - #4995 by @IKarbowiak
- Drop dashboard 1.0 - #5000 by @IKarbowiak
- Fixed serialization error on weight fields when running `loaddata` and `dumpdb` - #5005 by @NyanKiyoshi
- Fixed JSON encoding error on Google Analytics reporting - #5004 by @NyanKiyoshi
- Create custom field to translation, use new translation types in translations query - #5007 by @fowczarek
- Take allocated stock in account in `StockAvailability` filter - #5019 by @simonbru
- Generate matching postal codes for US addresses - #5033 by @maarcingebala
- Update debug toolbar - #5032 by @IKarbowiak
- Allow staff member to receive notification about customers orders - #4993 by @kswiatek92
- JWT payload now contains user global id - #5039 by @salwator
- Made middleware path resolving lazy and refactored middleware names - #5041 by @NyanKiyoshi
- Generate slug in attribute value save - #5055 by @fowczarek
- Fix order status after order update - #5072 by @fowczarek
- Extend top-level connection resolvers with ability to sort results - #5018 by @fowczarek
- Drop storefront 1.0 - #5043 by @IKarbowiak
- Replace permissions strings with enums - #5038 by @kswiatek92
- Remove gateways forms and templates - #5075 by @IKarbowiak
- Add `Wishlist` models and GraphQL endpoints - #5021 by @derenio
- Remove deprecated code - #5107 by @IKarbowiak
- Fix voucher start date filtering - #5133 by @dominik-zeglen
- Search by sku in products query - #5117 by @fowczarek
- Send fulfillment update email - #5118 by @IKarbowiak
- Add address query - #5148 by @kswiatek92
- Add `checkout_quantity_changed` webhook - #5042 by @derenio
- Remove unnecessary manage_orders permission - #5142 by @kswiatek92
- Mutation to change user email - #5076 by @kswiatek92
- Add mypy checks - #5150 by @IKarbowiak
- Move extracting user or service_account from context to utils - #5152 by @kswiatek92
- Add deprecate description to order status/created arguments - #5076 by @kswiatek92
- Fix getting title field in page mutations #5160 by @maarcingebala
- Copy public and private metadata from the checkout to the order upon creation - #5165 by @dankolbman
- Add warehouses and stocks- #4986 by @szewczykmira
- Add permission groups - #5176 by @IKarbowiak
- Drop gettext occurrences - #5189 by @IKarbowiak
- Fix `product_created` webhook - #5187 by @dzkb
- Drop unused resolver `resolve_availability` - #5190 by @maarcingebala
- Fix permission for `checkoutCustomerAttach` mutation - #5192 by @maarcingebala
- Restrict access to user field - #5194 by @maarcingebala
- Unify permission for service account api client in test - #5197 by @fowczarek
- Add additional confirmation step to checkoutComplete mutation - #5179 by @salwator
- Allow sorting warehouses by name - #5211 by @dominik-zeglen
- Add anonymization to GraphQL's `webhookSamplePayload` endpoint - #5161 @derenio
- Add slug to Warehouse, Product, ProductType and update slug in models which already using it - #5196 by @IKarbowiak
- Add mutation for assigning, unassigning shipping zones to warehouse - #5217 by @kswiatek92
- Fix passing addresses to `PaymentData` objects - #5223 by @maarcingebala
- Return `null` when querying `me` as an anonymous user - #5231 by @maarcingebala
- Added `PLAYGROUND_ENABLED` environment variable/setting to allow to enable the GraphQL playground when `DEBUG` is disabled - #5254 by @NyanKiyoshi
- Fix access to order query when request from service account - #5258 by @fowczarek
- Customer shouldn't be able to see draft orders by token - #5259 by @fowczarek
- Customer shouldn't be able to query checkout with another customer - #5268 by @fowczarek
- Added integration support of Jaeger Tracing - #5282 by @NyanKiyoshi
- Customer shouldn't be able to see draft orders by token  - #5259 by @fowczarek
- Return `null` when querying `me` as an anonymous user - #5231 as @maarcingebala
- Add `fulfillment created` webhook - @szewczykmira
- Unify saleor metadata - #5178 by @fowczarek
- Add compiled versions of emails to the repository - #5260 by @tomaszszymanski129
<<<<<<< HEAD
- Drop get_absolute_url methods - #5299 by @IKarbowiak
=======
- Add required prop to fields where applicable - #5293 by @dominik-zeglen
>>>>>>> 89ca7b61


## 2.9.0

### API

- Add mutation to change customer's first name last name - #4489 by @fowczarek
- Add mutation to delete customer's account - #4494 by @fowczarek
- Add mutation to change customer's password - #4656 by @fowczarek
- Add ability to customize email sender address in emails sent by Saleor - #4820 by @NyanKiyoshi
- Add ability to filter attributes per global ID - #4640 by @NyanKiyoshi
- Add ability to search product types by value (through the name) - #4647 by @NyanKiyoshi
- Add queries and mutation for serving and saving the configuration of all plugins - #4576 by @korycins
- Add `redirectUrl` to staff and user create mutations - #4717 by @fowczarek
- Add error codes to mutations responses - #4676 by @Kwaidan00
- Add translations to countries in `shop` query - #4732 by @fowczarek
- Add support for sorting product by their attribute values through given attribute ID - #4740 by @NyanKiyoshi
- Add descriptions for queries and query arguments - #4758 by @maarcingebala
- Add support for Apollo Federation - #4825 by @salwator
- Add mutation to create multiple product variants at once - #4735 by @fowczarek
- Add default value to custom errors - #4797 by @fowczarek
- Extend `availablePaymentGateways` field with gateways' configuration data - #4774 by @salwator
- Change `AddressValidationRules` API - #4655 by @Kwaidan00
- Use search in a consistent way; add sort by product type name and publication status to `products` query. - #4715 by @fowczarek
- Unify `menuItemMove` mutation with other reordering mutations - #4734 by @NyanKiyoshi
- Don't create an order when the payment was unsuccessful - #4500 by @NyanKiyoshi
- Don't require shipping information in checkout for digital orders - #4573 by @NyanKiyoshi
- Drop `manage_users` permission from the `permissions` query - #4854 by @maarcingebala
- Deprecate `inCategory` and `inCollection` attributes filters in favor of `filter` argument - #4700 by @NyanKiyoshi & @khalibloo
- Remove `PaymentGatewayEnum` from the schema, as gateways now are dynamic plugins - #4756 by @salwator
- Require `manage_products` permission to query `costPrice` and `stockQuantity` fields - #4753 by @NyanKiyoshi
- Refactor account mutations - #4510, #4668 by @fowczarek
- Fix generating random avatars when updating staff accounts - #4521 by @maarcingebala
- Fix updating JSON menu representation in mutations - #4524 by @maarcingebala
- Fix setting variant's `priceOverride` and `costPrice` to `null` - #4754 by @NyanKiyoshi
- Fix fetching staff user without `manage_users` permission - #4835 by @fowczarek
- Ensure that a GraphQL query is a string - #4836 by @nix010
- Add ability to configure the password reset link - #4863 by @fowczarek
- Fixed a performance issue where Saleor would sometimes run huge, unneeded prefetches when resolving categories or collections - #5291 by @NyanKiyoshi

### Core

- Add enterprise-grade attributes management - #4351 by @dominik-zeglen and @NyanKiyoshi
- Add extensions manager - #4497 by @korycins
- Add service accounts - backend support - #4689 by @korycins
- Add support for webhooks - #4731 by @korycins
- Migrate the attributes mapping from HStore to many-to-many relation - #4663 by @NyanKiyoshi
- Create general abstraction for object metadata - #4447 by @salwator
- Add metadata to `Order` and `Fulfillment` models - #4513, #4866 by @szewczykmira
- Migrate the tax calculations to plugins - #4497 by @korycins
- Rewrite payment gateways using plugin architecture - #4669 by @salwator
- Rewrite Stripe integration to use PaymentIntents API - #4606 by @salwator
- Refactor password recovery system - #4617 by @fowczarek
- Add functionality to sort products by their "minimal variant price" - #4416 by @derenio
- Add voucher's "once per customer" feature - #4442 by @fowczarek
- Add validations for minimum password length in settings - #4735 by @fowczarek
- Add form to configure payments in the dashboard - #4807 by @szewczykmira
- Change `unique_together` in `AttributeValue` - #4805 by @fowczarek
- Change max length of SKU to 255 characters - #4811 by @lex111
- Distinguish `OrderLine` product name and variant name - #4702 by @fowczarek
- Fix updating order status after automatic fulfillment of digital products - #4709 by @korycins
- Fix error when updating or creating a sale with missing required values - #4778 by @NyanKiyoshi
- Fix error filtering pages by URL in the dashboard 1.0 - #4776 by @NyanKiyoshi
- Fix display of the products tax rate in the details page of dashboard 1.0 - #4780 by @NyanKiyoshi
- Fix adding the same product into a collection multiple times - #4518 by @NyanKiyoshi
- Fix crash when placing an order when a customer happens to have the same address more than once - #4824 by @NyanKiyoshi
- Fix time zone based tests - #4468 by @fowczarek
- Fix serializing empty URLs as a string when creating menu items - #4616 by @maarcingebala
- The invalid IP address in HTTP requests now fallback to the requester's IP address. - #4597 by @NyanKiyoshi
- Fix product variant update with current attribute values - #4936 by @fowczarek
- Update checkout last field and add auto now fields to save with update_fields parameter - #5177 by @IKarbowiak

### Dashboard 2.0

- Allow selecting the number of rows displayed in dashboard's list views - #4414 by @benekex2
- Add ability to toggle visible columns in product list - #4608 by @dominik-zeglen
- Add voucher settings - #4556 by @benekex2
- Contrast improvements - #4508 by @benekex2
- Display menu item form errors - #4551 by @dominik-zeglen
- Do not allow random IDs to appear in snapshots - #4495 by @dominik-zeglen
- Input UI changes - #4542 by @benekex2
- Implement new menu design - #4476 by @benekex2
- Refetch attribute list after closing modal - #4615 by @dominik-zeglen
- Add config for Testcafe - #4553 by @dominik-zeglen
- Fix product type taxes select - #4453 by @benekex2
- Fix form reloading - #4467 by @dominik-zeglen
- Fix voucher limit value when checkbox unchecked - #4456 by @benekex2
- Fix searches and pickers - #4487 by @dominik-zeglen
- Fix dashboard menu styles - #4491 by @benekex2
- Fix menu responsiveness - #4511 by @benekex2
- Fix loosing focus while typing in the product description field - #4549 by @dominik-zeglen
- Fix MUI warnings - #4588 by @dominik-zeglen
- Fix bulk action checkboxes - #4618 by @dominik-zeglen
- Fix rendering user avatar when it's empty #4546 by @maarcingebala
- Remove Dashboard 2.0 files form Saleor repository - #4631 by @dominik-zeglen

### Other notable changes

- Replace Pipenv with Poetry - #3894 by @michaljelonek
- Upgrade `django-prices` to v2.1 - #4639 by @NyanKiyoshi
- Disable reports from uWSGI about broken pipe and write errors from disconnected clients - #4596 by @NyanKiyoshi
- Fix the random failures of `populatedb` trying to create users with an existing email - #4769 by @NyanKiyoshi
- Enforce `pydocstyle` for Python docstrings over the project - #4562 by @NyanKiyoshi
- Move Django Debug Toolbar to dev requirements - #4454 by @derenio
- Change license for artwork to CC-BY 4.0
- New translations:
  - Greek

## 2.8.0

### Core

- Avatax backend support - #4310 by @korycins
- Add ability to store used payment sources in gateways (first implemented in Braintree) - #4195 by @salwator
- Add ability to specify a minimal quantity of checkout items for a voucher - #4427 by @fowczarek
- Change the type of start and end date fields from Date to DateTime - #4293 by @fowczarek
- Revert the custom dynamic middlewares - #4452 by @NyanKiyoshi

### Dashboard 2.0

- UX improvements in Vouchers section - #4362 by @benekex2
- Add company address configuration - #4432 by @benekex2
- Require name when saving a custom list filter - #4269 by @benekex2
- Use `esModuleInterop` flag in `tsconfig.json` to simplify imports - #4372 by @dominik-zeglen
- Use hooks instead of a class component in forms - #4374 by @dominik-zeglen
- Drop CSRF token header from API client - #4357 by @dominik-zeglen
- Fix various bugs in the product section - #4429 by @dominik-zeglen

### Other notable changes

- Fix error when creating a checkout with voucher code - #4292 by @NyanKiyoshi
- Fix error when users enter an invalid phone number in an address - #4404 by @NyanKiyoshi
- Fix error when adding a note to an anonymous order - #4319 by @NyanKiyoshi
- Fix gift card duplication error in the `populatedb` script - #4336 by @fowczarek
- Fix vouchers apply once per order - #4339 by @fowczarek
- Fix discount tests failing at random - #4401 by @korycins
- Add `SPECIFIC_PRODUCT` type to `VoucherType` - #4344 by @fowczarek
- New translations:
  - Icelandic
- Refactored the backend side of `checkoutCreate` to improve performances and prevent side effects over the user's checkout if the checkout creation was to fail. - #4367 by @NyanKiyoshi
- Refactored the logic of cleaning the checkout shipping method over the API, so users do not lose the shipping method when updating their checkout. If the shipping method becomes invalid, it will be replaced by the cheapest available. - #4367 by @NyanKiyoshi & @szewczykmira
- Refactored process of getting available shipping methods to make it easier to understand and prevent human-made errors. - #4367 by @NyanKiyoshi
- Moved 3D secure option to Braintree plugin configuration and update config structure mechanism - #4751 by @salwator

## 2.7.0

### API

- Create order only when payment is successful - #4154 by @NyanKiyoshi
- Order Events containing order lines or fulfillment lines now return the line object in the GraphQL API - #4114 by @NyanKiyoshi
- GraphQL now prints exceptions to stderr as well as returning them or not - #4148 by @NyanKiyoshi
- Refactored API resolvers to static methods with root typing - #4155 by @NyanKiyoshi
- Add phone validation in the GraphQL API to handle the library upgrade - #4156 by @NyanKiyoshi

### Core

- Add basic Gift Cards support in the backend - #4025 by @fowczarek
- Add the ability to sort products within a collection - #4123 by @NyanKiyoshi
- Implement customer events - #4094 by @NyanKiyoshi
- Merge "authorize" and "capture" operations - #4098 by @korycins, @NyanKiyoshi
- Separate the Django middlewares from the GraphQL API middlewares - #4102 by @NyanKiyoshi, #4186 by @cmiacz

### Dashboard 2.0

- Add navigation section - #4012 by @dominik-zeglen
- Add filtering on product list - #4193 by @dominik-zeglen
- Add filtering on orders list - #4237 by @dominik-zeglen
- Change input style and improve Storybook stories - #4115 by @dominik-zeglen
- Migrate deprecated fields in Dashboard 2.0 - #4121 by @benekex2
- Add multiple select checkbox - #4133, #4146 by @benekex2
- Rename menu items in Dashboard 2.0 - #4172 by @benekex2
- Category delete modal improvements - #4171 by @benekex2
- Close modals on click outside - #4236 - by @benekex2
- Use date localize hook in translations - #4202 by @dominik-zeglen
- Unify search API - #4200 by @dominik-zeglen
- Default default PAGINATE_BY - #4238 by @dominik-zeglen
- Create generic filtering interface - #4221 by @dominik-zeglen
- Add default state to rich text editor = #4281 by @dominik-zeglen
- Fix translation discard button - #4109 by @benekex2
- Fix draftail options and icons - #4132 by @benekex2
- Fix typos and messages in Dashboard 2.0 - #4168 by @benekex2
- Fix view all orders button - #4173 by @benekex2
- Fix visibility card view - #4198 by @benekex2
- Fix query refetch after selecting an object in list - #4272 by @dominik-zeglen
- Fix image selection in variants - #4270 by @benekex2
- Fix collection search - #4267 by @dominik-zeglen
- Fix quantity height in draft order edit - #4273 by @benekex2
- Fix checkbox clickable area size - #4280 by @dominik-zeglen
- Fix breaking object selection in menu section - #4282 by @dominik-zeglen
- Reset selected items when tab switch - #4268 by @benekex2

### Other notable changes

- Add support for Google Cloud Storage - #4127 by @chetabahana
- Adding a nonexistent variant to checkout no longer crashes - #4166 by @NyanKiyoshi
- Disable storage of Celery results - #4169 by @NyanKiyoshi
- Disable polling in Playground - #4188 by @maarcingebala
- Cleanup code for updated function names and unused argument - #4090 by @jxltom
- Users can now add multiple "Add to Cart" forms in a single page - #4165 by @NyanKiyoshi
- Fix incorrect argument in `get_client_token` in Braintree integration - #4182 by @maarcingebala
- Fix resolving attribute values when transforming them to HStore - #4161 by @maarcingebala
- Fix wrong calculation of subtotal in cart page - #4145 by @korycins
- Fix margin calculations when product/variant price is set to zero - #4170 by @MahmoudRizk
- Fix applying discounts in checkout's subtotal calculation in API - #4192 by @maarcingebala
- Fix GATEWAYS_ENUM to always contain all implemented payment gateways - #4108 by @koradon

## 2.6.0

### API

- Add unified filtering interface in resolvers - #3952, #4078 by @korycins
- Add mutations for bulk actions - #3935, #3954, #3967, #3969, #3970 by @akjanik
- Add mutation for reordering menu items - #3958 by @NyanKiyoshi
- Optimize queries for single nodes - #3968 @NyanKiyoshi
- Refactor error handling in mutations #3891 by @maarcingebala & @akjanik
- Specify mutation permissions through Meta classes - #3980 by @NyanKiyoshi
- Unify pricing access in products and variants - #3948 by @NyanKiyoshi
- Use only_fields instead of exclude_fields in type definitions - #3940 by @michaljelonek
- Prefetch collections when getting sales of a bunch of products - #3961 by @NyanKiyoshi
- Remove unnecessary dedents from GraphQL schema so new Playground can work - #4045 by @salwator
- Restrict resolving payment by ID - #4009 @NyanKiyoshi
- Require `checkoutId` for updating checkout's shipping and billing address - #4074 by @jxltom
- Handle errors in `TokenVerify` mutation - #3981 by @fowczarek
- Unify argument names in types and resolvers - #3942 by @NyanKiyoshi

### Core

- Use Black as the default code formatting tool - #3852 by @krzysztofwolski and @NyanKiyoshi
- Dropped Python 3.5 support - #4028 by @korycins
- Rename Cart to Checkout - #3963 by @michaljelonek
- Use data classes to exchange data with payment gateways - #4028 by @korycins
- Refactor order events - #4018 by @NyanKiyoshi

### Dashboard 2.0

- Add bulk actions - #3955 by @dominik-zeglen
- Add user avatar management - #4030 by @benekex2
- Add navigation drawer support on mobile devices - #3839 by @benekex2
- Fix rendering validation errors in product form - #4024 by @benekex2
- Move dialog windows to query string rather than router paths - #3953 by @dominik-zeglen
- Update order events types - #4089 by @jxltom
- Code cleanup by replacing render props with react hooks - #4010 by @dominik-zeglen

### Other notable changes

- Add setting to enable Django Debug Toolbar - #3983 by @koradon
- Use newest GraphQL Playground - #3971 by @salwator
- Ensure adding to quantities in the checkout is respecting the limits - #4005 by @NyanKiyoshi
- Fix country area choices - #4008 by @fowczarek
- Fix price_range_as_dict function - #3999 by @zodiacfireworks
- Fix the product listing not showing in the voucher when there were products selected - #4062 by @NyanKiyoshi
- Fix crash in Dashboard 1.0 when updating an order address's phone number - #4061 by @NyanKiyoshi
- Reduce the time of tests execution by using dummy password hasher - #4083 by @korycins
- Set up explicit **hash** function - #3979 by @akjanik
- Unit tests use none as media root - #3975 by @korycins
- Update file field styles with materializecss template filter - #3998 by @zodiacfireworks
- New translations:
  - Albanian
  - Colombian Spanish
  - Lithuanian

## 2.5.0

### API

- Add query to fetch draft orders - #3809 by @michaljelonek
- Add bulk delete mutations - #3838 by @michaljelonek
- Add `languageCode` enum to API - #3819 by @michaljelonek, #3854 by @jxltom
- Duplicate address instances in checkout mutations - #3866 by @pawelzar
- Restrict access to `orders` query for unauthorized users - #3861 by @pawelzar
- Support setting address as default in address mutations - #3787 by @jxltom
- Fix phone number validation in GraphQL when country prefix not given - #3905 by @patrys
- Report pretty stack traces in DEBUG mode - #3918 by @patrys

### Core

- Drop support for Django 2.1 and Django 1.11 (previous LTS) - #3929 by @patrys
- Fulfillment of digital products - #3868 by @korycins
- Introduce avatars for staff accounts - #3878 by @pawelzar
- Refactor the account avatars path from a relative to absolute - #3938 by @NyanKiyoshi

### Dashboard 2.0

- Add translations section - #3884 by @dominik-zeglen
- Add light/dark theme - #3856 by @dominik-zeglen
- Add customer's address book view - #3826 by @dominik-zeglen
- Add "Add variant" button on the variant details page = #3914 by @dominik-zeglen
- Add back arrows in "Configure" subsections - #3917 by @dominik-zeglen
- Display avatars in staff views - #3922 by @dominik-zeglen
- Prevent user from changing his own status and permissions - #3922 by @dominik-zeglen
- Fix crashing product create view - #3837, #3910 by @dominik-zeglen
- Fix layout in staff members details page - #3857 by @dominik-zeglen
- Fix unfocusing rich text editor - #3902 by @dominik-zeglen
- Improve accessibility - #3856 by @dominik-zeglen

### Other notable changes

- Improve user and staff management in dashboard 1.0 - #3781 by @jxltom
- Fix default product tax rate in Dashboard 1.0 - #3880 by @pawelzar
- Fix logo in docs - #3928 by @michaljelonek
- Fix name of logo file - #3867 by @jxltom
- Fix variants for juices in example data - #3926 by @michaljelonek
- Fix alignment of the cart dropdown on new bootstrap version - #3937 by @NyanKiyoshi
- Refactor the account avatars path from a relative to absolute - #3938 by @NyanKiyoshi
- New translations:
  - Armenian
  - Portuguese
  - Swahili
  - Thai

## 2.4.0

### API

- Add model translations support in GraphQL API - #3789 by @michaljelonek
- Add mutations to manage addresses for authenticated customers - #3772 by @Kwaidan00, @maarcingebala
- Add mutation to apply vouchers in checkout - #3739 by @Kwaidan00
- Add thumbnail field to `OrderLine` type - #3737 by @michaljelonek
- Add a query to fetch order by token - #3740 by @michaljelonek
- Add city choices and city area type to address validator API - #3788 by @jxltom
- Fix access to unpublished objects in API - #3724 by @Kwaidan00
- Fix bug where errors are not returned when creating fulfillment with a non-existent order line - #3777 by @jxltom
- Fix `productCreate` mutation when no product type was provided - #3804 by @michaljelonek
- Enable database search in products query - #3736 by @michaljelonek
- Use authenticated user's email as default email in creating checkout - #3726 by @jxltom
- Generate voucher code if it wasn't provided in mutation - #3717 by @Kwaidan00
- Improve limitation of vouchers by country - #3707 by @michaljelonek
- Only include canceled fulfillments for staff in fulfillment API - #3778 by @jxltom
- Support setting address as when creating customer address #3782 by @jxltom
- Fix generating slug from title - #3816 by @maarcingebala
- Add `variant` field to `OrderLine` type - #3820 by @maarcingebala

### Core

- Add JSON fields to store rich-text content - #3756 by @michaljelonek
- Add function to recalculate total order weight - #3755 by @Kwaidan00, @maarcingebala
- Unify cart creation logic in API and Django views - #3761, #3790 by @maarcingebala
- Unify payment creation logic in API and Django views - #3715 by @maarcingebala
- Support partially charged and refunded payments - #3735 by @jxltom
- Support partial fulfillment of ordered items - #3754 by @jxltom
- Fix applying discounts when a sale has no end date - #3595 by @cprinos

### Dashboard 2.0

- Add "Discounts" section - #3654 by @dominik-zeglen
- Add "Pages" section; introduce Draftail WYSIWYG editor - #3751 by @dominik-zeglen
- Add "Shipping Methods" section - #3770 by @dominik-zeglen
- Add support for date and datetime components - #3708 by @dominik-zeglen
- Restyle app layout - #3811 by @dominik-zeglen

### Other notable changes

- Unify model field names related to models' public access - `publication_date` and `is_published` - #3706 by @michaljelonek
- Improve filter orders by payment status - #3749 @jxltom
- Refactor translations in emails - #3701 by @Kwaidan00
- Use exact image versions in docker-compose - #3742 by @ashishnitinpatil
- Sort order payment and history in descending order - #3747 by @jxltom
- Disable style-loader in dev mode - #3720 by @jxltom
- Add ordering to shipping method - #3806 by @michaljelonek
- Add missing type definition for dashboard 2.0 - #3776 by @jxltom
- Add header and footer for checkout success pages #3752 by @jxltom
- Add instructions for using local assets in Docker - #3723 by @michaljelonek
- Update S3 deployment documentation to include CORS configuration note - #3743 by @NyanKiyoshi
- Fix missing migrations for is_published field of product and page model - #3757 by @jxltom
- Fix problem with l10n in Braintree payment gateway template - #3691 by @Kwaidan00
- Fix bug where payment is not filtered from active ones when creating payment - #3732 by @jxltom
- Fix incorrect cart badge location - #3786 by @jxltom
- Fix storefront styles after bootstrap is updated to 4.3.1 - #3753 by @jxltom
- Fix logo size in different browser and devices with different sizes - #3722 by @jxltom
- Rename dumpdata file `db.json` to `populatedb_data.json` - #3810 by @maarcingebala
- Prefetch collections for product availability - #3813 by @michaljelonek
- Bump django-graphql-jwt - #3814 by @michaljelonek
- Fix generating slug from title - #3816 by @maarcingebala
- New translations:
  - Estonian
  - Indonesian

## 2.3.1

- Fix access to private variant fields in API - #3773 by maarcingebala
- Limit access of quantity and allocated quantity to staff in GraphQL API #3780 by @jxltom

## 2.3.0

### API

- Return user's last checkout in the `User` type - #3578 by @fowczarek
- Automatically assign checkout to the logged in user - #3587 by @fowczarek
- Expose `chargeTaxesOnShipping` field in the `Shop` type - #3603 by @fowczarek
- Expose list of enabled payment gateways - #3639 by @fowczarek
- Validate uploaded files in a unified way - #3633 by @fowczarek
- Add mutation to trigger fetching tax rates - #3622 by @fowczarek
- Use USERNAME_FIELD instead of hard-code email field when resolving user - #3577 by @jxltom
- Require variant and quantity fields in `CheckoutLineInput` type - #3592 by @jxltom
- Preserve order of nodes in `get_nodes_or_error` function - #3632 by @jxltom
- Add list mutations for `Voucher` and `Sale` models - #3669 by @michaljelonek
- Use proper type for countries in `Voucher` type - #3664 by @michaljelonek
- Require email in when creating checkout in API - #3667 by @michaljelonek
- Unify returning errors in the `tokenCreate` mutation - #3666 by @michaljelonek
- Use `Date` field in Sale/Voucher inputs - #3672 by @michaljelonek
- Refactor checkout mutations - #3610 by @fowczarek
- Refactor `clean_instance`, so it does not returns errors anymore - #3597 by @akjanik
- Handle GraphqQL syntax errors - #3576 by @jxltom

### Core

- Refactor payments architecture - #3519 by @michaljelonek
- Improve Docker and `docker-compose` configuration - #3657 by @michaljelonek
- Allow setting payment status manually for dummy gateway in Storefront 1.0 - #3648 by @jxltom
- Infer default transaction kind from operation type - #3646 by @jxltom
- Get correct payment status for order without any payments - #3605 by @jxltom
- Add default ordering by `id` for `CartLine` model - #3593 by @jxltom
- Fix "set password" email sent to customer created in the dashboard - #3688 by @Kwaidan00

### Dashboard 2.0

- ️Add taxes section - #3622 by @dominik-zeglen
- Add drag'n'drop image upload - #3611 by @dominik-zeglen
- Unify grid handling - #3520 by @dominik-zeglen
- Add component generator - #3670 by @dominik-zeglen
- Throw Typescript errors while snapshotting - #3611 by @dominik-zeglen
- Simplify mutation's error checking - #3589 by @dominik-zeglen
- Fix order cancelling - #3624 by @dominik-zeglen
- Fix logo placement - #3602 by @dominik-zeglen

### Other notable changes

- Register Celery task for updating exchange rates - #3599 by @jxltom
- Fix handling different attributes with the same slug - #3626 by @jxltom
- Add missing migrations for tax rate choices - #3629 by @jxltom
- Fix `TypeError` on calling `get_client_token` - #3660 by @michaljelonek
- Make shipping required as default when creating product types - #3655 by @jxltom
- Display payment status on customer's account page in Storefront 1.0 - #3637 by @jxltom
- Make order fields sequence in Dashboard 1.0 same as in Dashboard 2.0 - #3606 by @jxltom
- Fix returning products for homepage for the currently viewing user - #3598 by @jxltom
- Allow filtering payments by status in Dashboard 1.0 - #3608 by @jxltom
- Fix typo in the definition of order status - #3649 by @jxltom
- Add margin for order notes section - #3650 by @jxltom
- Fix logo position - #3609, #3616 by @jxltom
- Storefront visual improvements - #3696 by @piotrgrundas
- Fix product list price filter - #3697 by @Kwaidan00
- Redirect to success page after successful payment - #3693 by @Kwaidan00

## 2.2.0

### API

- Use `PermissionEnum` as input parameter type for `permissions` field - #3434 by @maarcingebala
- Add "authorize" and "charge" mutations for payments - #3426 by @jxltom
- Add alt text to product thumbnails and background images of collections and categories - #3429 by @fowczarek
- Fix passing decimal arguments = #3457 by @fowczarek
- Allow sorting products by the update date - #3470 by @jxltom
- Validate and clear the shipping method in draft order mutations - #3472 by @fowczarek
- Change tax rate field to choice field - #3478 by @fowczarek
- Allow filtering attributes by collections - #3508 by @maarcingebala
- Resolve to `None` when empty object ID was passed as mutation argument - #3497 by @maarcingebala
- Change `errors` field type from [Error] to [Error!] - #3489 by @fowczarek
- Support creating default variant for product types that don't use multiple variants - #3505 by @fowczarek
- Validate SKU when creating a default variant - #3555 by @fowczarek
- Extract enums to separate files - #3523 by @maarcingebala

### Core

- Add Stripe payment gateway - #3408 by @jxltom
- Add `first_name` and `last_name` fields to the `User` model - #3101 by @fowczarek
- Improve several payment validations - #3418 by @jxltom
- Optimize payments related database queries - #3455 by @jxltom
- Add publication date to collections - #3369 by @k-brk
- Fix hard-coded site name in order PDFs - #3526 by @NyanKiyoshi
- Update favicons to the new style - #3483 by @dominik-zeglen
- Fix migrations for default currency - #3235 by @bykof
- Remove Elasticsearch from `docker-compose.yml` - #3482 by @maarcingebala
- Resort imports in tests - #3471 by @jxltom
- Fix the no shipping orders payment crash on Stripe - #3550 by @NyanKiyoshi
- Bump backend dependencies - #3557 by @maarcingebala. This PR removes security issue CVE-2019-3498 which was present in Django 2.1.4. Saleor however wasn't vulnerable to this issue as it doesn't use the affected `django.views.defaults.page_not_found()` view.
- Generate random data using the default currency - #3512 by @stephenmoloney
- New translations:
  - Catalan
  - Serbian

### Dashboard 2.0

- Restyle product selection dialogs - #3499 by @dominik-zeglen, @maarcingebala
- Fix minor visual bugs in Dashboard 2.0 - #3433 by @dominik-zeglen
- Display warning if order draft has missing data - #3431 by @dominik-zeglen
- Add description field to collections - #3435 by @dominik-zeglen
- Add query batching - #3443 by @dominik-zeglen
- Use autocomplete fields in country selection - #3443 by @dominik-zeglen
- Add alt text to categories and collections - #3461 by @dominik-zeglen
- Use first and last name of a customer or staff member in UI - #3247 by @Bonifacy1, @dominik-zeglen
- Show error page if an object was not found - #3463 by @dominik-zeglen
- Fix simple product's inventory data saving bug - #3474 by @dominik-zeglen
- Replace `thumbnailUrl` with `thumbnail { url }` - #3484 by @dominik-zeglen
- Change "Feature on Homepage" switch behavior - #3481 by @dominik-zeglen
- Expand payment section in order view - #3502 by @dominik-zeglen
- Change TypeScript loader to speed up the build process - #3545 by @patrys

### Bugfixes

- Do not show `Pay For Order` if order is partly paid since partial payment is not supported - #3398 by @jxltom
- Fix attribute filters in the products category view - #3535 by @fowczarek
- Fix storybook dependencies conflict - #3544 by @dominik-zeglen

## 2.1.0

### API

- Change selected connection fields to lists - #3307 by @fowczarek
- Require pagination in connections - #3352 by @maarcingebala
- Replace Graphene view with a custom one - #3263 by @patrys
- Change `sortBy` parameter to use enum type - #3345 by @fowczarek
- Add `me` query to fetch data of a logged-in user - #3202, #3316 by @fowczarek
- Add `canFinalize` field to the Order type - #3356 by @fowczarek
- Extract resolvers and mutations to separate files - #3248 by @fowczarek
- Add VAT tax rates field to country - #3392 by @michaljelonek
- Allow creating orders without users - #3396 by @fowczarek

### Core

- Add Razorpay payment gatway - #3205 by @NyanKiyoshi
- Use standard tax rate as a default tax rate value - #3340 by @fowczarek
- Add description field to the Collection model - #3275 by @fowczarek
- Enforce the POST method on VAT rates fetching - #3337 by @NyanKiyoshi
- Generate thumbnails for category/collection background images - #3270 by @NyanKiyoshi
- Add warm-up support in product image creation mutation - #3276 by @NyanKiyoshi
- Fix error in the `populatedb` script when running it not from the project root - #3272 by @NyanKiyoshi
- Make Webpack rebuilds fast - #3290 by @patrys
- Skip installing Chromium to make deployment faster - #3227 by @jxltom
- Add default test runner - #3258 by @jxltom
- Add Transifex client to Pipfile - #3321 by @jxltom
- Remove additional pytest arguments in tox - #3338 by @jxltom
- Remove test warnings - #3339 by @jxltom
- Remove runtime warning when product has discount - #3310 by @jxltom
- Remove `django-graphene-jwt` warnings - #3228 by @jxltom
- Disable deprecated warnings - #3229 by @jxltom
- Add `AWS_S3_ENDPOINT_URL` setting to support DigitalOcean spaces. - #3281 by @hairychris
- Add `.gitattributes` file to hide diffs for generated files on Github - #3055 by @NyanKiyoshi
- Add database sequence reset to `populatedb` - #3406 by @michaljelonek
- Get authorized amount from succeeded auth transactions - #3417 by @jxltom
- Resort imports by `isort` - #3412 by @jxltom

### Dashboard 2.0

- Add confirmation modal when leaving view with unsaved changes - #3375 by @dominik-zeglen
- Add dialog loading and error states - #3359 by @dominik-zeglen
- Split paths and urls - #3350 by @dominik-zeglen
- Derive state from props in forms - #3360 by @dominik-zeglen
- Apply debounce to autocomplete fields - #3351 by @dominik-zeglen
- Use Apollo signatures - #3353 by @dominik-zeglen
- Add order note field in the order details view - #3346 by @dominik-zeglen
- Add app-wide progress bar - #3312 by @dominik-zeglen
- Ensure that all queries are built on top of TypedQuery - #3309 by @dominik-zeglen
- Close modal windows automatically - #3296 by @dominik-zeglen
- Move URLs to separate files - #3295 by @dominik-zeglen
- Add basic filters for products and orders list - #3237 by @Bonifacy1
- Fetch default currency from API - #3280 by @dominik-zeglen
- Add `displayName` property to components - #3238 by @Bonifacy1
- Add window titles - #3279 by @dominik-zeglen
- Add paginator component - #3265 by @dominik-zeglen
- Update Material UI to 3.6 - #3387 by @patrys
- Upgrade React, Apollo, Webpack and Babel - #3393 by @patrys
- Add pagination for required connections - #3411 by @dominik-zeglen

### Bugfixes

- Fix language codes - #3311 by @jxltom
- Fix resolving empty attributes list - #3293 by @maarcingebala
- Fix range filters not being applied - #3385 by @michaljelonek
- Remove timeout for updating image height - #3344 by @jxltom
- Return error if checkout was not found - #3289 by @maarcingebala
- Solve an auto-resize conflict between Materialize and medium-editor - #3367 by @adonig
- Fix calls to `ngettext_lazy` - #3380 by @patrys
- Filter preauthorized order from succeeded transactions - #3399 by @jxltom
- Fix incorrect country code in fixtures - #3349 by @bingimar
- Fix updating background image of a collection - #3362 by @fowczarek & @dominik-zeglen

### Docs

- Document settings related to generating thumbnails on demand - #3329 by @NyanKiyoshi
- Improve documentation for Heroku deployment - #3170 by @raybesiga
- Update documentation on Docker deployment - #3326 by @jxltom
- Document payment gateway configuration - #3376 by @NyanKiyoshi

## 2.0.0

### API

- Add mutation to delete a customer; add `isActive` field in `customerUpdate` mutation - #3177 by @maarcingebala
- Add mutations to manage authorization keys - #3082 by @maarcingebala
- Add queries for dashboard homepage - #3146 by @maarcingebala
- Allows user to unset homepage collection - #3140 by @oldPadavan
- Use enums as permission codes - #3095 by @the-bionic
- Return absolute image URLs - #3182 by @maarcingebala
- Add `backgroundImage` field to `CategoryInput` - #3153 by @oldPadavan
- Add `dateJoined` and `lastLogin` fields in `User` type - #3169 by @maarcingebala
- Separate `parent` input field from `CategoryInput` - #3150 by @akjanik
- Remove duplicated field in Order type - #3180 by @maarcingebala
- Handle empty `backgroundImage` field in API - #3159 by @maarcingebala
- Generate name-based slug in collection mutations - #3145 by @akjanik
- Remove products field from `collectionUpdate` mutation - #3141 by @oldPadavan
- Change `items` field in `Menu` type from connection to list - #3032 by @oldPadavan
- Make `Meta.description` required in `BaseMutation` - #3034 by @oldPadavan
- Apply `textwrap.dedent` to GraphQL descriptions - #3167 by @fowczarek

### Dashboard 2.0

- Add collection management - #3135 by @dominik-zeglen
- Add customer management - #3176 by @dominik-zeglen
- Add homepage view - #3155, #3178 by @Bonifacy1 and @dominik-zeglen
- Add product type management - #3052 by @dominik-zeglen
- Add site settings management - #3071 by @dominik-zeglen
- Escape node IDs in URLs - #3115 by @dominik-zeglen
- Restyle categories section - #3072 by @Bonifacy1

### Other

- Change relation between `ProductType` and `Attribute` models - #3097 by @maarcingebala
- Remove `quantity-allocated` generation in `populatedb` script - #3084 by @MartinSeibert
- Handle `Money` serialization - #3131 by @Pacu2
- Do not collect unnecessary static files - #3050 by @jxltom
- Remove host mounted volume in `docker-compose` - #3091 by @tiangolo
- Remove custom services names in `docker-compose` - #3092 by @tiangolo
- Replace COUNTRIES with countries.countries - #3079 by @neeraj1909
- Installing dev packages in docker since tests are needed - #3078 by @jxltom
- Remove comparing string in address-form-panel template - #3074 by @tomcio1205
- Move updating variant names to a Celery task - #3189 by @fowczarek

### Bugfixes

- Fix typo in `clean_input` method - #3100 by @the-bionic
- Fix typo in `ShippingMethod` model - #3099 by @the-bionic
- Remove duplicated variable declaration - #3094 by @the-bionic

### Docs

- Add createdb note to getting started for Windows - #3106 by @ajostergaard
- Update docs on pipenv - #3045 by @jxltom<|MERGE_RESOLUTION|>--- conflicted
+++ resolved
@@ -75,12 +75,8 @@
 - Add `fulfillment created` webhook - @szewczykmira
 - Unify saleor metadata - #5178 by @fowczarek
 - Add compiled versions of emails to the repository - #5260 by @tomaszszymanski129
-<<<<<<< HEAD
+- Add required prop to fields where applicable - #5293 by @dominik-zeglen
 - Drop get_absolute_url methods - #5299 by @IKarbowiak
-=======
-- Add required prop to fields where applicable - #5293 by @dominik-zeglen
->>>>>>> 89ca7b61
-
 
 ## 2.9.0
 
